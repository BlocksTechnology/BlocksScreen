--- conflicted
+++ resolved
@@ -5,24 +5,14 @@
 
 ## :exclamation: This Software is currently a work in progress, some parts may not work as intended. It's in active development. 
 
-<<<<<<< HEAD
-A PyQt6 GUI for [Blocks](https://blockstec.com) 3D Printers, based on [KlipperScreen GUI](https://github.com/KlipperScreen/KlipperScreen). But can work with other printers. 
-
-Following the same philosophy as KlipperScreen, Blocks_Screen interfaces with [Klipper Firmware](https://github.com/Klipper3d/klipper) via [Moonraker API](https://github.com/arksine/moonraker). Hence, the name for this GUI pays tribute to the KlipperScreen project.
-=======
 A PyQt6 GUI for [Blocks](https://blockstec.com) 3D Printers, based on [KlipperScreen GUI](https://github.com/KlipperScreen/KlipperScreen). But may be compatible with other printers. 
 
 Following the same philosophy as KlipperScreen, BlocksScreen interfaces with [Klipper Firmware](https://github.com/Klipper3d/klipper) via [Moonraker API](https://github.com/arksine/moonraker). Hence, the name for this GUI pays tribute to the KlipperScreen project.
->>>>>>> 83b8e281
 
 
 ## Acknowledgements
 
-<<<<<<< HEAD
-We would like to express our deepest gratitude to the excellent work listed bellow, which inspired the development of [BlocksScreen](https://github.com/BlocksTechnology/BlocksScreen). The current project includes modified code derived from those porjects:
-=======
 We would like to express our deepest gratitude to the excellent work listed below, which inspired the development of [BlocksScreen](https://github.com/BlocksTechnology/BlocksScreen). The current project includes modified code derived from those projects:
->>>>>>> 83b8e281
  
 - [KlipperScreen](https://github.com/KlipperScreen/KlipperScreen)
 - [Klipper Firmware](https://github.com/Klipper3d/klipper) 
@@ -34,13 +24,6 @@
 Let us know if there is any issue or bug by reporting it on the repo issues tab.
 Feel free to contact us on [Github](https://github.com/BlocksTechnology) | [LinkedIn](https://www.linkedin.com/company/blockstec/) | [Website](https://blockstec.com) 
 
-<<<<<<< HEAD
-## License 
-
-[BlocksScreen](https://github.com/BlocksTechnology/BlocksScreen) is a Free Software. See LICENSE for more information.
- 
-
-=======
 
 For inquiries related to licensing, attribution, or project documentation—excluding feature requests or code contributions—please contact Blocks Technology at: 
 
@@ -53,4 +36,3 @@
 [BlocksScreen](https://github.com/BlocksTechnology/BlocksScreen) is a Free Software. See LICENSE for more information.
 
 BlocksScreen incorporates modified code under the terms of the AGPL license. All derivative work is documented in ATTRIBUTIONS.md. This project is independently maintained and not affiliated with or endorsed by the original authors.
->>>>>>> 83b8e281
