--- conflicted
+++ resolved
@@ -27,21 +27,13 @@
      <rect>
       <x>0</x>
       <y>0</y>
-<<<<<<< HEAD
-      <width>801</width>
-=======
       <width>802</width>
->>>>>>> c52d5d60
       <height>646</height>
      </rect>
     </property>
     <layout class="QGridLayout" name="central_grid">
      <item row="0" column="0">
-<<<<<<< HEAD
-      <widget class="QGroupBox" name="groupBox">
-=======
       <widget class="QGroupBox" name="top_bar">
->>>>>>> c52d5d60
        <property name="maximumSize">
         <size>
          <width>800</width>
@@ -64,13 +56,8 @@
         <property name="spacing">
          <number>0</number>
         </property>
-<<<<<<< HEAD
-        <item row="0" column="3">
-         <widget class="QPushButton" name="pushButton_6">
-=======
         <item row="2" column="2">
          <widget class="QPushButton" name="chamber_temp">
->>>>>>> c52d5d60
           <property name="enabled">
            <bool>true</bool>
           </property>
@@ -86,19 +73,11 @@
 }</string>
           </property>
           <property name="text">
-<<<<<<< HEAD
-           <string>PLA</string>
-          </property>
-          <property name="icon">
-           <iconset>
-            <normaloff>../../../../../Desktop/DGUS/BLOCKS_DGUS_R21_V1/27_Icons/19.jpg</normaloff>../../../../../Desktop/DGUS/BLOCKS_DGUS_R21_V1/27_Icons/19.jpg</iconset>
-=======
            <string>30 ºC /60 ºC</string>
           </property>
           <property name="icon">
            <iconset>
             <normaloff>../../../../../../Desktop/DGUS/BLOCKS_DGUS_R21_V1/27_Icons/19.jpg</normaloff>../../../../../../Desktop/DGUS/BLOCKS_DGUS_R21_V1/27_Icons/19.jpg</iconset>
->>>>>>> c52d5d60
           </property>
           <property name="iconSize">
            <size>
@@ -117,13 +96,8 @@
           </property>
          </widget>
         </item>
-<<<<<<< HEAD
-        <item row="2" column="3">
-         <widget class="QPushButton" name="pushButton_7">
-=======
         <item row="0" column="5">
          <widget class="QPushButton" name="filament_type_1">
->>>>>>> c52d5d60
           <property name="enabled">
            <bool>true</bool>
           </property>
@@ -140,8 +114,6 @@
           </property>
           <property name="text">
            <string>PLA</string>
-<<<<<<< HEAD
-=======
           </property>
           <property name="icon">
            <iconset>
@@ -257,11 +229,10 @@
           </property>
           <property name="text">
            <string>210 ºC /220 ºC</string>
->>>>>>> c52d5d60
           </property>
           <property name="icon">
            <iconset>
-            <normaloff>../../../../../Desktop/DGUS/BLOCKS_DGUS_R21_V1/27_Icons/19.jpg</normaloff>../../../../../Desktop/DGUS/BLOCKS_DGUS_R21_V1/27_Icons/19.jpg</iconset>
+            <normaloff>../../../../../../Desktop/DGUS/BLOCKS_DGUS_R21_V1/27_Icons/19.jpg</normaloff>../../../../../../Desktop/DGUS/BLOCKS_DGUS_R21_V1/27_Icons/19.jpg</iconset>
           </property>
           <property name="iconSize">
            <size>
@@ -280,13 +251,8 @@
           </property>
          </widget>
         </item>
-<<<<<<< HEAD
-        <item row="2" column="2">
-         <widget class="QPushButton" name="pushButton_4">
-=======
         <item row="2" column="3">
          <widget class="QPushButton" name="nozzle_2_temp">
->>>>>>> c52d5d60
           <property name="enabled">
            <bool>true</bool>
           </property>
@@ -302,69 +268,11 @@
 }</string>
           </property>
           <property name="text">
-           <string>30 ºC /60 ºC</string>
+           <string>210 ºC /220 ºC</string>
           </property>
           <property name="icon">
            <iconset>
-            <normaloff>../../../../../Desktop/DGUS/BLOCKS_DGUS_R21_V1/27_Icons/19.jpg</normaloff>../../../../../Desktop/DGUS/BLOCKS_DGUS_R21_V1/27_Icons/19.jpg</iconset>
-          </property>
-          <property name="iconSize">
-           <size>
-            <width>19</width>
-            <height>19</height>
-           </size>
-          </property>
-          <property name="checkable">
-           <bool>false</bool>
-          </property>
-          <property name="checked">
-           <bool>false</bool>
-          </property>
-          <property name="flat">
-           <bool>true</bool>
-          </property>
-         </widget>
-        </item>
-<<<<<<< HEAD
-        <item row="0" column="2">
-         <widget class="QPushButton" name="pushButton_5">
-=======
-        <item row="0" column="0" rowspan="3">
-         <widget class="QLabel" name="blocks_logo">
-          <property name="styleSheet">
-           <string notr="true">#blocks_logo {
-image: url(:/Images/MEDIA/logoblocks.png);
-}</string>
-          </property>
-          <property name="text">
-           <string>Blocks</string>
-          </property>
-         </widget>
-        </item>
-        <item row="0" column="4">
-         <widget class="QPushButton" name="nozzle_1">
->>>>>>> c52d5d60
-          <property name="enabled">
-           <bool>true</bool>
-          </property>
-          <property name="styleSheet">
-           <string notr="true">QWidget{
-	background-color: rgb(50, 50, 50);
-<<<<<<< HEAD
-	selection-background-color: rgb(60, 60, 60);
-	gridline-color: rgb(60, 60, 60);
-	color: rgb(255, 255, 255);
-	border-color: rgb(60, 60, 60);
-	selection-color: rgb(60, 60, 60);
-	border-bottom-color: rgb(60, 60, 60);
-}</string>
-          </property>
-          <property name="text">
-           <string>45 ºC /50 ºC</string>
-          </property>
-          <property name="icon">
-           <iconset>
-            <normaloff>../../../../../Desktop/DGUS/BLOCKS_DGUS_R21_V1/27_Icons/19.jpg</normaloff>../../../../../Desktop/DGUS/BLOCKS_DGUS_R21_V1/27_Icons/19.jpg</iconset>
+            <normaloff>../../../../../../Desktop/DGUS/BLOCKS_DGUS_R21_V1/27_Icons/20.jpg</normaloff>../../../../../../Desktop/DGUS/BLOCKS_DGUS_R21_V1/27_Icons/20.jpg</iconset>
           </property>
           <property name="iconSize">
            <size>
@@ -391,94 +299,12 @@
 }</string>
           </property>
           <property name="text">
-           <string/>
+           <string>Blocks</string>
           </property>
          </widget>
         </item>
-        <item row="2" column="1">
-         <widget class="QPushButton" name="pushButton">
-          <property name="enabled">
-           <bool>true</bool>
-          </property>
-          <property name="styleSheet">
-           <string notr="true">QWidget{
-	background-color: rgb(50, 50, 50);
-=======
->>>>>>> c52d5d60
-	selection-background-color: rgb(60, 60, 60);
-	gridline-color: rgb(60, 60, 60);
-	color: rgb(255, 255, 255);
-	border-color: rgb(60, 60, 60);
-	selection-color: rgb(60, 60, 60);
-	border-bottom-color: rgb(60, 60, 60);
-}</string>
-          </property>
-          <property name="text">
-           <string>Nozzle: 0.4</string>
-          </property>
-          <property name="icon">
-           <iconset>
-            <normaloff>../../../../../Desktop/DGUS/BLOCKS_DGUS_R21_V1/27_Icons/20.jpg</normaloff>../../../../../Desktop/DGUS/BLOCKS_DGUS_R21_V1/27_Icons/20.jpg</iconset>
-          </property>
-          <property name="iconSize">
-           <size>
-            <width>19</width>
-            <height>19</height>
-           </size>
-          </property>
-          <property name="checkable">
-           <bool>false</bool>
-          </property>
-          <property name="checked">
-           <bool>false</bool>
-          </property>
-          <property name="flat">
-           <bool>true</bool>
-          </property>
-         </widget>
-        </item>
-<<<<<<< HEAD
-        <item row="0" column="1">
-         <widget class="QPushButton" name="nozzle_1_temp">
-          <property name="enabled">
-           <bool>true</bool>
-          </property>
-          <property name="styleSheet">
-           <string notr="true">#nozzle_1_temp{ 
-	image: url(:/General_icons/MEDIA/1_icons/top_bar_icons/nozzle_temp_1.png);
-	image-position: left;
-}</string>
-          </property>
-          <property name="text">
-           <string>210 ºC /220 ºC</string>
-          </property>
-          <property name="icon">
-           <iconset>
-            <normaloff>../../../../../Desktop/DGUS/BLOCKS_DGUS_R21_V1/27_Icons/19.jpg</normaloff>../../../../../Desktop/DGUS/BLOCKS_DGUS_R21_V1/27_Icons/19.jpg</iconset>
-          </property>
-          <property name="iconSize">
-           <size>
-            <width>19</width>
-            <height>19</height>
-           </size>
-          </property>
-          <property name="checkable">
-           <bool>false</bool>
-          </property>
-          <property name="checked">
-           <bool>false</bool>
-          </property>
-          <property name="flat">
-           <bool>true</bool>
-          </property>
-         </widget>
-        </item>
-        <item row="1" column="4">
-         <widget class="QPushButton" name="pushButton_10">
-=======
-        <item row="2" column="4">
-         <widget class="QPushButton" name="nozzle_2">
->>>>>>> c52d5d60
+        <item row="0" column="4">
+         <widget class="QPushButton" name="nozzle_1">
           <property name="enabled">
            <bool>true</bool>
           </property>
@@ -494,7 +320,7 @@
 }</string>
           </property>
           <property name="text">
-           <string>Nozzle: 0.3</string>
+           <string>Nozzle: 0.4</string>
           </property>
           <property name="icon">
            <iconset>
@@ -517,8 +343,8 @@
           </property>
          </widget>
         </item>
-        <item row="0" column="6" rowspan="3">
-         <widget class="QPushButton" name="wifi_signal">
+        <item row="2" column="4">
+         <widget class="QPushButton" name="nozzle_2">
           <property name="enabled">
            <bool>true</bool>
           </property>
@@ -534,11 +360,11 @@
 }</string>
           </property>
           <property name="text">
-           <string>Wifi</string>
+           <string>Nozzle: 0.3</string>
           </property>
           <property name="icon">
            <iconset>
-            <normaloff>../../../../../Desktop/DGUS/BLOCKS_DGUS_R21_V1/27_Icons/19.jpg</normaloff>../../../../../Desktop/DGUS/BLOCKS_DGUS_R21_V1/27_Icons/19.jpg</iconset>
+            <normaloff>../../../../../../Desktop/DGUS/BLOCKS_DGUS_R21_V1/27_Icons/19.jpg</normaloff>../../../../../../Desktop/DGUS/BLOCKS_DGUS_R21_V1/27_Icons/19.jpg</iconset>
           </property>
           <property name="iconSize">
            <size>
@@ -557,17 +383,47 @@
           </property>
          </widget>
         </item>
+        <item row="0" column="6" rowspan="3">
+         <widget class="QPushButton" name="wifi_signal">
+          <property name="enabled">
+           <bool>true</bool>
+          </property>
+          <property name="styleSheet">
+           <string notr="true">QWidget{
+	background-color: rgb(50, 50, 50);
+	selection-background-color: rgb(60, 60, 60);
+	gridline-color: rgb(60, 60, 60);
+	color: rgb(255, 255, 255);
+	border-color: rgb(60, 60, 60);
+	selection-color: rgb(60, 60, 60);
+	border-bottom-color: rgb(60, 60, 60);
+}</string>
+          </property>
+          <property name="text">
+           <string>Wifi</string>
+          </property>
+          <property name="icon">
+           <iconset>
+            <normaloff>../../../../../../Desktop/DGUS/BLOCKS_DGUS_R21_V1/27_Icons/19.jpg</normaloff>../../../../../../Desktop/DGUS/BLOCKS_DGUS_R21_V1/27_Icons/19.jpg</iconset>
+          </property>
+          <property name="iconSize">
+           <size>
+            <width>19</width>
+            <height>19</height>
+           </size>
+          </property>
+          <property name="checkable">
+           <bool>false</bool>
+          </property>
+          <property name="checked">
+           <bool>false</bool>
+          </property>
+          <property name="flat">
+           <bool>true</bool>
+          </property>
+         </widget>
+        </item>
        </layout>
-<<<<<<< HEAD
-       <zorder>pushButton</zorder>
-       <zorder>nozzle_1_temp</zorder>
-       <zorder>pushButton_4</zorder>
-       <zorder>pushButton_5</zorder>
-       <zorder>blocks_logo</zorder>
-       <zorder>pushButton_6</zorder>
-       <zorder>pushButton_7</zorder>
-       <zorder>pushButton_10</zorder>
-=======
        <zorder>chamber_temp</zorder>
        <zorder>hot_bed_temp</zorder>
        <zorder>blocks_logo</zorder>
@@ -578,7 +434,6 @@
        <zorder>nozzle_2_temp</zorder>
        <zorder>nozzle_1</zorder>
        <zorder>nozzle_2</zorder>
->>>>>>> c52d5d60
       </widget>
      </item>
      <item row="1" column="0">
@@ -619,11 +474,6 @@
 QTabBar::tab {
 	min-width: 90px;
 	max-width: 90px;
-<<<<<<< HEAD
-	min-height: 93px;
-	max-height: 200px;
-    background: transparent;
-=======
 	min-height: 100px;
 	max-height: 200px;
     background: transparent;
@@ -647,7 +497,6 @@
 	font-family: Momcake;
 	font-style: normal;
 	font-size: 20pt;
->>>>>>> c52d5d60
 }</string>
        </property>
        <property name="tabPosition">
@@ -657,7 +506,7 @@
         <enum>QTabWidget::Rounded</enum>
        </property>
        <property name="currentIndex">
-        <number>1</number>
+        <number>0</number>
        </property>
        <property name="iconSize">
         <size>
@@ -689,11 +538,7 @@
         <attribute name="title">
          <string/>
         </attribute>
-<<<<<<< HEAD
-        <widget class="QStackedWidget" name="filamentStackedWidget_2">
-=======
         <widget class="QStackedWidget" name="main_stacked_widget">
->>>>>>> c52d5d60
          <property name="geometry">
           <rect>
            <x>0</x>
@@ -703,287 +548,6 @@
           </rect>
          </property>
          <property name="styleSheet">
-<<<<<<< HEAD
-          <string notr="true">QPushButton {
-    border-image: url(:/simple_btn/MEDIA/test_media/btn_simple.png) 0 0 0 0 stretch stretch;
-	color: #424242;
-min-height: 95px;
-max-height: 95px; 
-min-width: 310px;
-max-width: 310px;
-}
-
-QPushButton::pressed {
-	 border-image: url(:/simple_btn/MEDIA/test_media/btn_simple_PRESSED.png) 0 0 0 0 stretch stretch;
-	color: #8e8d8d
-}</string>
-         </property>
-         <property name="frameShape">
-          <enum>QFrame::NoFrame</enum>
-         </property>
-         <property name="currentIndex">
-          <number>0</number>
-         </property>
-         <widget class="QWidget" name="page_5">
-          <widget class="QPushButton" name="pushButton_2">
-           <property name="geometry">
-            <rect>
-             <x>200</x>
-             <y>120</y>
-             <width>310</width>
-             <height>95</height>
-            </rect>
-           </property>
-           <property name="text">
-            <string>PushButton</string>
-           </property>
-          </widget>
-         </widget>
-         <widget class="QWidget" name="page_6">
-          <widget class="QPushButton" name="load_eng_btn_5">
-           <property name="geometry">
-            <rect>
-             <x>60</x>
-             <y>100</y>
-             <width>310</width>
-             <height>95</height>
-            </rect>
-           </property>
-           <property name="palette">
-            <palette>
-             <active>
-              <colorrole role="WindowText">
-               <brush brushstyle="SolidPattern">
-                <color alpha="255">
-                 <red>66</red>
-                 <green>66</green>
-                 <blue>66</blue>
-                </color>
-               </brush>
-              </colorrole>
-              <colorrole role="Button">
-               <brush brushstyle="SolidPattern">
-                <color alpha="0">
-                 <red>0</red>
-                 <green>0</green>
-                 <blue>0</blue>
-                </color>
-               </brush>
-              </colorrole>
-              <colorrole role="Text">
-               <brush brushstyle="SolidPattern">
-                <color alpha="255">
-                 <red>66</red>
-                 <green>66</green>
-                 <blue>66</blue>
-                </color>
-               </brush>
-              </colorrole>
-              <colorrole role="ButtonText">
-               <brush brushstyle="SolidPattern">
-                <color alpha="255">
-                 <red>66</red>
-                 <green>66</green>
-                 <blue>66</blue>
-                </color>
-               </brush>
-              </colorrole>
-              <colorrole role="Base">
-               <brush brushstyle="SolidPattern">
-                <color alpha="0">
-                 <red>0</red>
-                 <green>0</green>
-                 <blue>0</blue>
-                </color>
-               </brush>
-              </colorrole>
-              <colorrole role="Window">
-               <brush brushstyle="SolidPattern">
-                <color alpha="0">
-                 <red>0</red>
-                 <green>0</green>
-                 <blue>0</blue>
-                </color>
-               </brush>
-              </colorrole>
-             </active>
-             <inactive>
-              <colorrole role="WindowText">
-               <brush brushstyle="SolidPattern">
-                <color alpha="255">
-                 <red>66</red>
-                 <green>66</green>
-                 <blue>66</blue>
-                </color>
-               </brush>
-              </colorrole>
-              <colorrole role="Button">
-               <brush brushstyle="SolidPattern">
-                <color alpha="0">
-                 <red>0</red>
-                 <green>0</green>
-                 <blue>0</blue>
-                </color>
-               </brush>
-              </colorrole>
-              <colorrole role="Text">
-               <brush brushstyle="SolidPattern">
-                <color alpha="255">
-                 <red>66</red>
-                 <green>66</green>
-                 <blue>66</blue>
-                </color>
-               </brush>
-              </colorrole>
-              <colorrole role="ButtonText">
-               <brush brushstyle="SolidPattern">
-                <color alpha="255">
-                 <red>66</red>
-                 <green>66</green>
-                 <blue>66</blue>
-                </color>
-               </brush>
-              </colorrole>
-              <colorrole role="Base">
-               <brush brushstyle="SolidPattern">
-                <color alpha="0">
-                 <red>0</red>
-                 <green>0</green>
-                 <blue>0</blue>
-                </color>
-               </brush>
-              </colorrole>
-              <colorrole role="Window">
-               <brush brushstyle="SolidPattern">
-                <color alpha="0">
-                 <red>0</red>
-                 <green>0</green>
-                 <blue>0</blue>
-                </color>
-               </brush>
-              </colorrole>
-             </inactive>
-             <disabled>
-              <colorrole role="WindowText">
-               <brush brushstyle="SolidPattern">
-                <color alpha="255">
-                 <red>66</red>
-                 <green>66</green>
-                 <blue>66</blue>
-                </color>
-               </brush>
-              </colorrole>
-              <colorrole role="Button">
-               <brush brushstyle="SolidPattern">
-                <color alpha="0">
-                 <red>0</red>
-                 <green>0</green>
-                 <blue>0</blue>
-                </color>
-               </brush>
-              </colorrole>
-              <colorrole role="Text">
-               <brush brushstyle="SolidPattern">
-                <color alpha="255">
-                 <red>66</red>
-                 <green>66</green>
-                 <blue>66</blue>
-                </color>
-               </brush>
-              </colorrole>
-              <colorrole role="ButtonText">
-               <brush brushstyle="SolidPattern">
-                <color alpha="255">
-                 <red>66</red>
-                 <green>66</green>
-                 <blue>66</blue>
-                </color>
-               </brush>
-              </colorrole>
-              <colorrole role="Base">
-               <brush brushstyle="SolidPattern">
-                <color alpha="0">
-                 <red>0</red>
-                 <green>0</green>
-                 <blue>0</blue>
-                </color>
-               </brush>
-              </colorrole>
-              <colorrole role="Window">
-               <brush brushstyle="SolidPattern">
-                <color alpha="0">
-                 <red>0</red>
-                 <green>0</green>
-                 <blue>0</blue>
-                </color>
-               </brush>
-              </colorrole>
-             </disabled>
-            </palette>
-           </property>
-           <property name="layoutDirection">
-            <enum>Qt::RightToLeft</enum>
-           </property>
-           <property name="autoFillBackground">
-            <bool>false</bool>
-           </property>
-           <property name="styleSheet">
-            <string notr="true">QPushButton {
-border:none;
-height: 60px;
-width: 60px;
-background-color: transparent;
-background-image: none;
-}
-QPushButton::!pressed{
-icon: url(:/Filament/MEDIA/2_buttons/filament_menu/PLA.png);
-background-color: transparent;
-background-image: none;
-}
-QPushButton::pressed {
-border:none;
-height: 60px;
-width: 60px;
-background-color: transparent;
-background-image: none;
-}</string>
-           </property>
-           <property name="text">
-            <string notr="true"/>
-           </property>
-           <property name="icon">
-            <iconset resource="../UI_Resources.qrc">
-             <normaloff>:/Filament/MEDIA/2_buttons/filament_menu/PLA.png</normaloff>
-             <activeoff>:/Filament/MEDIA/2_buttons/filament_menu/PLA_pressed.png</activeoff>:/Filament/MEDIA/2_buttons/filament_menu/PLA.png</iconset>
-           </property>
-           <property name="iconSize">
-            <size>
-             <width>300</width>
-             <height>100</height>
-            </size>
-           </property>
-           <property name="checkable">
-            <bool>false</bool>
-           </property>
-           <property name="checked">
-            <bool>false</bool>
-           </property>
-           <property name="autoRepeat">
-            <bool>false</bool>
-           </property>
-           <property name="autoExclusive">
-            <bool>false</bool>
-           </property>
-           <property name="autoDefault">
-            <bool>false</bool>
-           </property>
-           <property name="default">
-            <bool>false</bool>
-           </property>
-           <property name="flat">
-            <bool>false</bool>
-           </property>
-=======
           <string notr="true">QPushButt {
     border-image: url(:/simple_btn/MEDIA/test_media/btn_simple.png) 0 0 0 0 stretch stretch;
 	color: #424242;
@@ -1142,7 +706,6 @@
              </widget>
             </item>
            </layout>
->>>>>>> c52d5d60
           </widget>
          </widget>
         </widget>
@@ -1156,38 +719,11 @@
         <attribute name="title">
          <string/>
         </attribute>
-<<<<<<< HEAD
-        <widget class="QStackedWidget" name="filamentStackedWidget">
-=======
         <widget class="QStackedWidget" name="filament_stacked_widget">
->>>>>>> c52d5d60
          <property name="geometry">
           <rect>
            <x>0</x>
            <y>0</y>
-<<<<<<< HEAD
-           <width>711</width>
-           <height>400</height>
-          </rect>
-         </property>
-         <property name="styleSheet">
-          <string notr="true">QPushButton {
-    border-image: url(:/simple_btn/MEDIA/test_media/btn_simple.png) 0 0 0 0 stretch stretch;
-	color: #424242;
-min-height: 95px;
-max-height: 95px; 
-min-width: 310px;
-max-width: 310px;
-}
-
-QPushButton::pressed {
-	 border-image: url(:/simple_btn/MEDIA/test_media/btn_simple_PRESSED.png) 0 0 0 0 stretch stretch;
-	color: #8e8d8d
-}</string>
-         </property>
-         <property name="frameShape">
-          <enum>QFrame::NoFrame</enum>
-=======
            <width>710</width>
            <height>421</height>
           </rect>
@@ -1518,324 +1054,10 @@
          </property>
          <property name="lineWidth">
           <number>3</number>
->>>>>>> c52d5d60
          </property>
          <property name="currentIndex">
           <number>0</number>
          </property>
-<<<<<<< HEAD
-         <widget class="QWidget" name="page_3">
-          <widget class="QWidget" name="">
-           <property name="geometry">
-            <rect>
-             <x>40</x>
-             <y>80</y>
-             <width>628</width>
-             <height>198</height>
-            </rect>
-           </property>
-           <layout class="QGridLayout" name="gridLayout_3">
-            <item row="0" column="0">
-             <widget class="QPushButton" name="load_btn">
-              <property name="font">
-               <font>
-                <family>Momcake</family>
-                <pointsize>20</pointsize>
-                <stylestrategy>PreferDefault</stylestrategy>
-               </font>
-              </property>
-              <property name="styleSheet">
-               <string notr="true">#load_btn {
-	image:url(:/General_icons/MEDIA/test_media/icons/filament_icon.png);
-	image-position: left;
-}
-
-#load_btn::pressed {
-	image:url(:/General_icons/MEDIA/test_media/icons/filament_icon_PRESSED.png);
-	image-position: left;
-}</string>
-              </property>
-              <property name="text">
-               <string>load</string>
-              </property>
-             </widget>
-            </item>
-            <item row="0" column="1">
-             <widget class="QPushButton" name="unload_btn">
-              <property name="font">
-               <font>
-                <family>Momcake</family>
-                <pointsize>20</pointsize>
-               </font>
-              </property>
-              <property name="styleSheet">
-               <string notr="true">#unload_btn {
-	image:url(:/General_icons/MEDIA/test_media/icons/filament_unload.png);
-	image-position: left;
-}
-
-#unload_btn::pressed {
-	image:url(:/General_icons/MEDIA/test_media/icons/filament_unload_PRESSED.png);
-	image-position: left;
-}</string>
-              </property>
-              <property name="text">
-               <string>unload</string>
-              </property>
-             </widget>
-            </item>
-            <item row="1" column="0">
-             <widget class="QPushButton" name="change_filament_btn">
-              <property name="font">
-               <font>
-                <family>Momcake</family>
-                <pointsize>20</pointsize>
-               </font>
-              </property>
-              <property name="styleSheet">
-               <string notr="true">#change_filament_btn {
-	image:url(:/General_icons/MEDIA/test_media/icons/change_filament.png);
-	image-position: left;
-}
-
-#change_filament_btn::pressed {
-	image:url(:/General_icons/MEDIA/test_media/icons/change_filament_PRESSED.png);
-	image-position: left;
-}</string>
-              </property>
-              <property name="text">
-               <string>change</string>
-              </property>
-             </widget>
-            </item>
-            <item row="1" column="1">
-             <widget class="QPushButton" name="dryer_btn">
-              <property name="font">
-               <font>
-                <family>Momcake</family>
-                <pointsize>20</pointsize>
-               </font>
-              </property>
-              <property name="styleSheet">
-               <string notr="true">#dryer_btn {
-	image:url(:/General_icons/MEDIA/test_media/icons/dryer_icon.png);
-	image-position: left;
-}
-
-#dryer_btn::pressed {
-	image:url(:/General_icons/MEDIA/test_media/icons/dryer_icon_PRESSED.png);
-	image-position: left;
-}</string>
-              </property>
-              <property name="text">
-               <string>dryer</string>
-              </property>
-             </widget>
-            </item>
-           </layout>
-          </widget>
-         </widget>
-         <widget class="QWidget" name="page_4">
-          <widget class="QPushButton" name="load_eng_btn_4">
-           <property name="geometry">
-            <rect>
-             <x>60</x>
-             <y>100</y>
-             <width>310</width>
-             <height>95</height>
-            </rect>
-           </property>
-           <property name="palette">
-            <palette>
-             <active>
-              <colorrole role="WindowText">
-               <brush brushstyle="SolidPattern">
-                <color alpha="255">
-                 <red>66</red>
-                 <green>66</green>
-                 <blue>66</blue>
-                </color>
-               </brush>
-              </colorrole>
-              <colorrole role="Button">
-               <brush brushstyle="SolidPattern">
-                <color alpha="0">
-                 <red>0</red>
-                 <green>0</green>
-                 <blue>0</blue>
-                </color>
-               </brush>
-              </colorrole>
-              <colorrole role="Text">
-               <brush brushstyle="SolidPattern">
-                <color alpha="255">
-                 <red>66</red>
-                 <green>66</green>
-                 <blue>66</blue>
-                </color>
-               </brush>
-              </colorrole>
-              <colorrole role="ButtonText">
-               <brush brushstyle="SolidPattern">
-                <color alpha="255">
-                 <red>66</red>
-                 <green>66</green>
-                 <blue>66</blue>
-                </color>
-               </brush>
-              </colorrole>
-              <colorrole role="Base">
-               <brush brushstyle="SolidPattern">
-                <color alpha="0">
-                 <red>0</red>
-                 <green>0</green>
-                 <blue>0</blue>
-                </color>
-               </brush>
-              </colorrole>
-              <colorrole role="Window">
-               <brush brushstyle="SolidPattern">
-                <color alpha="0">
-                 <red>0</red>
-                 <green>0</green>
-                 <blue>0</blue>
-                </color>
-               </brush>
-              </colorrole>
-             </active>
-             <inactive>
-              <colorrole role="WindowText">
-               <brush brushstyle="SolidPattern">
-                <color alpha="255">
-                 <red>66</red>
-                 <green>66</green>
-                 <blue>66</blue>
-                </color>
-               </brush>
-              </colorrole>
-              <colorrole role="Button">
-               <brush brushstyle="SolidPattern">
-                <color alpha="0">
-                 <red>0</red>
-                 <green>0</green>
-                 <blue>0</blue>
-                </color>
-               </brush>
-              </colorrole>
-              <colorrole role="Text">
-               <brush brushstyle="SolidPattern">
-                <color alpha="255">
-                 <red>66</red>
-                 <green>66</green>
-                 <blue>66</blue>
-                </color>
-               </brush>
-              </colorrole>
-              <colorrole role="ButtonText">
-               <brush brushstyle="SolidPattern">
-                <color alpha="255">
-                 <red>66</red>
-                 <green>66</green>
-                 <blue>66</blue>
-                </color>
-               </brush>
-              </colorrole>
-              <colorrole role="Base">
-               <brush brushstyle="SolidPattern">
-                <color alpha="0">
-                 <red>0</red>
-                 <green>0</green>
-                 <blue>0</blue>
-                </color>
-               </brush>
-              </colorrole>
-              <colorrole role="Window">
-               <brush brushstyle="SolidPattern">
-                <color alpha="0">
-                 <red>0</red>
-                 <green>0</green>
-                 <blue>0</blue>
-                </color>
-               </brush>
-              </colorrole>
-             </inactive>
-             <disabled>
-              <colorrole role="WindowText">
-               <brush brushstyle="SolidPattern">
-                <color alpha="255">
-                 <red>66</red>
-                 <green>66</green>
-                 <blue>66</blue>
-                </color>
-               </brush>
-              </colorrole>
-              <colorrole role="Button">
-               <brush brushstyle="SolidPattern">
-                <color alpha="0">
-                 <red>0</red>
-                 <green>0</green>
-                 <blue>0</blue>
-                </color>
-               </brush>
-              </colorrole>
-              <colorrole role="Text">
-               <brush brushstyle="SolidPattern">
-                <color alpha="255">
-                 <red>66</red>
-                 <green>66</green>
-                 <blue>66</blue>
-                </color>
-               </brush>
-              </colorrole>
-              <colorrole role="ButtonText">
-               <brush brushstyle="SolidPattern">
-                <color alpha="255">
-                 <red>66</red>
-                 <green>66</green>
-                 <blue>66</blue>
-                </color>
-               </brush>
-              </colorrole>
-              <colorrole role="Base">
-               <brush brushstyle="SolidPattern">
-                <color alpha="0">
-                 <red>0</red>
-                 <green>0</green>
-                 <blue>0</blue>
-                </color>
-               </brush>
-              </colorrole>
-              <colorrole role="Window">
-               <brush brushstyle="SolidPattern">
-                <color alpha="0">
-                 <red>0</red>
-                 <green>0</green>
-                 <blue>0</blue>
-                </color>
-               </brush>
-              </colorrole>
-             </disabled>
-            </palette>
-           </property>
-           <property name="layoutDirection">
-            <enum>Qt::RightToLeft</enum>
-           </property>
-           <property name="autoFillBackground">
-            <bool>false</bool>
-           </property>
-           <property name="styleSheet">
-            <string notr="true">QPushButton {
-border:none;
-height: 60px;
-width: 60px;
-background-color: transparent;
-background-image: none;
-}
-QPushButton::!pressed{
-icon: url(:/Filament/MEDIA/2_buttons/filament_menu/PLA.png);
-background-color: transparent;
-background-image: none;
-=======
          <widget class="QWidget" name="control_page">
           <widget class="QWidget" name="layoutWidget">
            <property name="geometry">
@@ -2018,51 +1240,12 @@
                  <string notr="true">#load_btn {
 	image:url(:/General_icons/MEDIA/test_media/icons/filament_icon.png);
 	image-position: left;
->>>>>>> c52d5d60
 }
 
 #load_btn::pressed {
 	image:url(:/General_icons/MEDIA/test_media/icons/filament_icon_PRESSED.png);
 	image-position: left;
 }</string>
-<<<<<<< HEAD
-           </property>
-           <property name="text">
-            <string notr="true"/>
-           </property>
-           <property name="icon">
-            <iconset resource="../UI_Resources.qrc">
-             <normaloff>:/Filament/MEDIA/2_buttons/filament_menu/PLA.png</normaloff>
-             <activeoff>:/Filament/MEDIA/2_buttons/filament_menu/PLA_pressed.png</activeoff>:/Filament/MEDIA/2_buttons/filament_menu/PLA.png</iconset>
-           </property>
-           <property name="iconSize">
-            <size>
-             <width>300</width>
-             <height>100</height>
-            </size>
-           </property>
-           <property name="checkable">
-            <bool>false</bool>
-           </property>
-           <property name="checked">
-            <bool>false</bool>
-           </property>
-           <property name="autoRepeat">
-            <bool>false</bool>
-           </property>
-           <property name="autoExclusive">
-            <bool>false</bool>
-           </property>
-           <property name="autoDefault">
-            <bool>false</bool>
-           </property>
-           <property name="default">
-            <bool>false</bool>
-           </property>
-           <property name="flat">
-            <bool>false</bool>
-           </property>
-=======
                 </property>
                 <property name="text">
                  <string>disable
@@ -2132,47 +1315,15 @@
              </layout>
             </item>
            </layout>
->>>>>>> c52d5d60
           </widget>
          </widget>
         </widget>
        </widget>
        <widget class="QWidget" name="utilities_tab">
         <attribute name="icon">
-<<<<<<< HEAD
-         <iconset>
-          <normaloff>../MEDIA/1_icons/main_menu/ICON_control.png</normaloff>
-          <normalon>../MEDIA/1_icons/main_menu/ICON_control_pressed.png</normalon>../MEDIA/1_icons/main_menu/ICON_control.png</iconset>
-        </attribute>
-        <attribute name="title">
-         <string/>
-        </attribute>
-        <widget class="QStackedWidget" name="stackedWidget">
-         <property name="geometry">
-          <rect>
-           <x>0</x>
-           <y>0</y>
-           <width>711</width>
-           <height>371</height>
-          </rect>
-         </property>
-         <property name="currentIndex">
-          <number>0</number>
-         </property>
-         <widget class="QWidget" name="page"/>
-         <widget class="QWidget" name="page_2"/>
-        </widget>
-       </widget>
-       <widget class="QWidget" name="tab_3">
-        <attribute name="icon">
-         <iconset>
-          <normaloff>../MEDIA/1_icons/main_menu/ICON_utilities.png</normaloff>
-          <normalon>../MEDIA/1_icons/main_menu/ICON_utilities_pressed.png</normalon>../MEDIA/1_icons/main_menu/ICON_utilities.png</iconset>
-=======
          <iconset resource="../UI_Resources.qrc">
           <normaloff>:/General_icons/MEDIA/1_icons/main_menu/ICON_utilities.png</normaloff>
           <normalon>:/General_icons/MEDIA/1_icons/main_menu/ICON_utilities_pressed.png</normalon>:/General_icons/MEDIA/1_icons/main_menu/ICON_utilities.png</iconset>
->>>>>>> c52d5d60
         </attribute>
         <attribute name="title">
          <string/>
@@ -2346,20 +1497,6 @@
     </layout>
    </widget>
   </widget>
-<<<<<<< HEAD
-  <widget class="QMenuBar" name="menubar">
-   <property name="geometry">
-    <rect>
-     <x>0</x>
-     <y>0</y>
-     <width>800</width>
-     <height>21</height>
-    </rect>
-   </property>
-  </widget>
-  <widget class="QStatusBar" name="statusbar"/>
-=======
->>>>>>> c52d5d60
  </widget>
  <resources>
   <include location="../UI_Resources.qrc"/>
