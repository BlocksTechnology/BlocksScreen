<<<<<<< HEAD
from PyQt6.QtWidgets import QStackedWidget, QWidget
from PyQt6 import QtCore
import typing

from qt_ui.printStackedWidget_ui import Ui_printStackedWidget

class UtilitiesTab(QStackedWidget):
    
    def __init__(self, parent: typing.Optional[QWidget] = ...) -> None:
        super().__init__(parent)

        self.panel = Ui_printStackedWidget()
        self.panel.setupUi(self)
        self.show()
        
        self.index_stack = []
        
        # Connecting the print_btn.clicked event to the change_page method
        #self.panel.main_print_btn.clicked.connect(self.change_page)
        #self.panel.files_back_folder_btn.clicked.connect(self.change_page)
        
    
    def change_page(self, int):
        self.setCurrentIndex(int)
        self.index_stack.append(self.currentIndex())
        
=======
from PyQt6.QtWidgets import QStackedWidget, QWidget
from PyQt6 import QtCore
import typing

from qt_ui.utilitiesStackedWidget_ui import Ui_utilitiesStackedWidget

class UtilitiesTab(QStackedWidget):
    
    def __init__(self, parent: typing.Optional[QWidget] = ...) -> None:
        super().__init__(parent)

        self.panel = Ui_utilitiesStackedWidget()
        self.panel.setupUi(self)
        self.show()
        
        self.index_stack = []
        
        # Connecting the print_btn.clicked event to the change_page method
        #self.panel.main_print_btn.clicked.connect(self.change_page)
        #self.panel.files_back_folder_btn.clicked.connect(self.change_page)
        
    
    def change_page(self, int):
        self.setCurrentIndex(int)
        self.index_stack.append(self.currentIndex())
        
>>>>>>> 03185dc0
    <|MERGE_RESOLUTION|>--- conflicted
+++ resolved
@@ -1,56 +1,27 @@
-<<<<<<< HEAD
-from PyQt6.QtWidgets import QStackedWidget, QWidget
-from PyQt6 import QtCore
-import typing
-
-from qt_ui.printStackedWidget_ui import Ui_printStackedWidget
-
-class UtilitiesTab(QStackedWidget):
-    
-    def __init__(self, parent: typing.Optional[QWidget] = ...) -> None:
-        super().__init__(parent)
-
-        self.panel = Ui_printStackedWidget()
-        self.panel.setupUi(self)
-        self.show()
-        
-        self.index_stack = []
-        
-        # Connecting the print_btn.clicked event to the change_page method
-        #self.panel.main_print_btn.clicked.connect(self.change_page)
-        #self.panel.files_back_folder_btn.clicked.connect(self.change_page)
-        
-    
-    def change_page(self, int):
-        self.setCurrentIndex(int)
-        self.index_stack.append(self.currentIndex())
-        
-=======
-from PyQt6.QtWidgets import QStackedWidget, QWidget
-from PyQt6 import QtCore
-import typing
-
-from qt_ui.utilitiesStackedWidget_ui import Ui_utilitiesStackedWidget
-
-class UtilitiesTab(QStackedWidget):
-    
-    def __init__(self, parent: typing.Optional[QWidget] = ...) -> None:
-        super().__init__(parent)
-
-        self.panel = Ui_utilitiesStackedWidget()
-        self.panel.setupUi(self)
-        self.show()
-        
-        self.index_stack = []
-        
-        # Connecting the print_btn.clicked event to the change_page method
-        #self.panel.main_print_btn.clicked.connect(self.change_page)
-        #self.panel.files_back_folder_btn.clicked.connect(self.change_page)
-        
-    
-    def change_page(self, int):
-        self.setCurrentIndex(int)
-        self.index_stack.append(self.currentIndex())
-        
->>>>>>> 03185dc0
+from PyQt6.QtWidgets import QStackedWidget, QWidget
+from PyQt6 import QtCore
+import typing
+
+from qt_ui.utilitiesStackedWidget_ui import Ui_utilitiesStackedWidget
+
+class UtilitiesTab(QStackedWidget):
+    
+    def __init__(self, parent: typing.Optional[QWidget] = ...) -> None:
+        super().__init__(parent)
+
+        self.panel = Ui_utilitiesStackedWidget()
+        self.panel.setupUi(self)
+        self.show()
+        
+        self.index_stack = []
+        
+        # Connecting the print_btn.clicked event to the change_page method
+        #self.panel.main_print_btn.clicked.connect(self.change_page)
+        #self.panel.files_back_folder_btn.clicked.connect(self.change_page)
+        
+    
+    def change_page(self, int):
+        self.setCurrentIndex(int)
+        self.index_stack.append(self.currentIndex())
+        
     