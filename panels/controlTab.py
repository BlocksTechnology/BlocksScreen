from collections import deque
from PyQt6.QtWidgets import QStackedWidget, QWidget
from functools import partial
from PyQt6 import QtCore
from PyQt6.QtCore import pyqtSignal, pyqtSlot
import typing
from scripts.moonrakerComm import MoonWebSocket
from scripts.bo_includes.bo_printer import Printer
from functools import partial

from PyQt6.QtCore import (
    pyqtSlot,
    pyqtSignal,
    pyqtBoundSignal,
    Qt,
    QAbstractListModel,
    QAbstractItemModel,
)

from qt_ui.controlStackedWidget_ui import Ui_controlStackedWidget

class ControlTab(QStackedWidget):
    
<<<<<<< HEAD
    page_index_signal = pyqtSignal(int, name="change_page")
    
    def __init__(self, parent: typing.Optional[QWidget], ws: MoonWebSocket, printer: Printer) -> None:
=======
    request_back_button_pressed = pyqtSignal(name = "request_back_button_pressed")
    request_change_page = pyqtSignal(int, int, name = "request_change_page")
    
    def __init__(self, parent: typing.Optional[QWidget] = ...) -> None:
>>>>>>> 8fd5e5a4
        super().__init__(parent)

        self.panel = Ui_controlStackedWidget()
        self.panel.setupUi(self)
<<<<<<< HEAD
        self.main_panel = parent
        self.ws = ws
        self.printer = printer
        
        self.show()
        
        self.index_stack = []
        
        # Connecting the print_btn.clicked event to the change_page method
        #self.panel.main_print_btn.clicked.connect(self.change_page)
        #self.panel.files_back_folder_btn.clicked.connect(self.change_page)
        
        self.panel.control_motion_btn.clicked.connect(partial(self.change_page, 1))
        # self.panel.control_motion_btn.clicked.connect()
        
        # self.panel.control_bed_leveling_btn.clicked.connect(self.)
        
        
    # @pyqtSlot(name="change_page")
    def change_page(self, int):
        self.setCurrentIndex(int)
        _button = self.sender()
        print(_button.text())
        self.index_stack.append(self.currentIndex())
        
    
    @pyqtSlot(name="change_page")
    def page_index(self):
        _current_index = self.currentIndex()
        
=======
        self.setCurrentIndex(0)
        self.show()
    
        self.index_stack = deque(maxlen=4)
        
        # Connecting buttons in the panel routing tree
        # Control Screen
        self.panel.control_motion_btn.clicked.connect(partial(self.change_page, 1))
        self.panel.control_temperature_btn.clicked.connect(partial(self.change_page, 4))
        self.panel.control_printer_settings_btn.clicked.connect(partial(self.change_page, 6))
        # Motion Screen
        self.panel.motion_extrude_btn.clicked.connect(partial(self.change_page, 2))
        self.panel.motion_move_axis_btn.clicked.connect(partial(self.change_page, 3))
        self.panel.motion_back_btn.clicked.connect(self.back_button)
        # Move Axis
        self.panel.move_axis_back_btn.clicked.connect(self.back_button)
        # Temperature
        self.panel.temperature_back_btn.clicked.connect(self.back_button)
        # Extrude
        self.panel.extrude_back_btn.clicked.connect(self.back_button)
        # Printer Settings Screen
        self.panel.printer_settings_back_btn.clicked.connect(self.back_button)
    
    def change_page(self, index):
        self.request_change_page.emit(2, index)
        # self.index_stack.append(self.currentIndex())
        # self.setCurrentIndex(index)
 
    def back_button(self):
        self.request_back_button_pressed.emit()
        # self.back_button_signal.emit()
        # self.setCurrentIndex(self.index_stack[-1])  #Go to the last position of the stack.
        # self.index_stack.pop()                      #Remove the last position.
    
>>>>>>> 8fd5e5a4
<|MERGE_RESOLUTION|>--- conflicted
+++ resolved
@@ -1,104 +1,67 @@
-from collections import deque
-from PyQt6.QtWidgets import QStackedWidget, QWidget
-from functools import partial
-from PyQt6 import QtCore
-from PyQt6.QtCore import pyqtSignal, pyqtSlot
-import typing
-from scripts.moonrakerComm import MoonWebSocket
-from scripts.bo_includes.bo_printer import Printer
-from functools import partial
-
-from PyQt6.QtCore import (
-    pyqtSlot,
-    pyqtSignal,
-    pyqtBoundSignal,
-    Qt,
-    QAbstractListModel,
-    QAbstractItemModel,
-)
-
-from qt_ui.controlStackedWidget_ui import Ui_controlStackedWidget
-
-class ControlTab(QStackedWidget):
-    
-<<<<<<< HEAD
-    page_index_signal = pyqtSignal(int, name="change_page")
-    
-    def __init__(self, parent: typing.Optional[QWidget], ws: MoonWebSocket, printer: Printer) -> None:
-=======
-    request_back_button_pressed = pyqtSignal(name = "request_back_button_pressed")
-    request_change_page = pyqtSignal(int, int, name = "request_change_page")
-    
-    def __init__(self, parent: typing.Optional[QWidget] = ...) -> None:
->>>>>>> 8fd5e5a4
-        super().__init__(parent)
-
-        self.panel = Ui_controlStackedWidget()
-        self.panel.setupUi(self)
-<<<<<<< HEAD
-        self.main_panel = parent
-        self.ws = ws
-        self.printer = printer
-        
-        self.show()
-        
-        self.index_stack = []
-        
-        # Connecting the print_btn.clicked event to the change_page method
-        #self.panel.main_print_btn.clicked.connect(self.change_page)
-        #self.panel.files_back_folder_btn.clicked.connect(self.change_page)
-        
-        self.panel.control_motion_btn.clicked.connect(partial(self.change_page, 1))
-        # self.panel.control_motion_btn.clicked.connect()
-        
-        # self.panel.control_bed_leveling_btn.clicked.connect(self.)
-        
-        
-    # @pyqtSlot(name="change_page")
-    def change_page(self, int):
-        self.setCurrentIndex(int)
-        _button = self.sender()
-        print(_button.text())
-        self.index_stack.append(self.currentIndex())
-        
-    
-    @pyqtSlot(name="change_page")
-    def page_index(self):
-        _current_index = self.currentIndex()
-        
-=======
-        self.setCurrentIndex(0)
-        self.show()
-    
-        self.index_stack = deque(maxlen=4)
-        
-        # Connecting buttons in the panel routing tree
-        # Control Screen
-        self.panel.control_motion_btn.clicked.connect(partial(self.change_page, 1))
-        self.panel.control_temperature_btn.clicked.connect(partial(self.change_page, 4))
-        self.panel.control_printer_settings_btn.clicked.connect(partial(self.change_page, 6))
-        # Motion Screen
-        self.panel.motion_extrude_btn.clicked.connect(partial(self.change_page, 2))
-        self.panel.motion_move_axis_btn.clicked.connect(partial(self.change_page, 3))
-        self.panel.motion_back_btn.clicked.connect(self.back_button)
-        # Move Axis
-        self.panel.move_axis_back_btn.clicked.connect(self.back_button)
-        # Temperature
-        self.panel.temperature_back_btn.clicked.connect(self.back_button)
-        # Extrude
-        self.panel.extrude_back_btn.clicked.connect(self.back_button)
-        # Printer Settings Screen
-        self.panel.printer_settings_back_btn.clicked.connect(self.back_button)
-    
-    def change_page(self, index):
-        self.request_change_page.emit(2, index)
-        # self.index_stack.append(self.currentIndex())
-        # self.setCurrentIndex(index)
- 
-    def back_button(self):
-        self.request_back_button_pressed.emit()
-        # self.back_button_signal.emit()
-        # self.setCurrentIndex(self.index_stack[-1])  #Go to the last position of the stack.
-        # self.index_stack.pop()                      #Remove the last position.
-    
->>>>>>> 8fd5e5a4
+from collections import deque
+from PyQt6.QtWidgets import QStackedWidget, QWidget
+from functools import partial
+from PyQt6 import QtCore
+from PyQt6.QtCore import pyqtSignal, pyqtSlot
+import typing
+
+from PyQt6.QtCore import (
+    pyqtSlot,
+    pyqtSignal,
+    pyqtBoundSignal,
+    Qt,
+    QAbstractListModel,
+    QAbstractItemModel,
+)
+from scripts.moonrakerComm import MoonWebSocket
+from scripts.bo_includes.bo_printer import Printer
+from functools import partial
+
+from qt_ui.controlStackedWidget_ui import Ui_controlStackedWidget
+
+class ControlTab(QStackedWidget):
+    request_back_button_pressed = pyqtSignal(name = "request_back_button_pressed")
+    request_change_page = pyqtSignal(int, int, name = "request_change_page")
+    def __init__(self, parent: typing.Optional[QWidget], ws: MoonWebSocket, printer: Printer) -> None:
+        super().__init__(parent)
+
+        self.panel = Ui_controlStackedWidget()
+        self.panel.setupUi(self)
+        self.setCurrentIndex(0)
+        self.main_panel = parent
+        self.ws = ws
+        self.printer = printer
+        
+        self.show()
+    
+        self.index_stack = deque(maxlen=4)
+        
+        # Connecting buttons in the panel routing tree
+        # Control Screen
+        self.panel.control_motion_btn.clicked.connect(partial(self.change_page, 1))
+        self.panel.control_temperature_btn.clicked.connect(partial(self.change_page, 4))
+        self.panel.control_printer_settings_btn.clicked.connect(partial(self.change_page, 6))
+        # Motion Screen
+        self.panel.motion_extrude_btn.clicked.connect(partial(self.change_page, 2))
+        self.panel.motion_move_axis_btn.clicked.connect(partial(self.change_page, 3))
+        self.panel.motion_back_btn.clicked.connect(self.back_button)
+        # Move Axis
+        self.panel.move_axis_back_btn.clicked.connect(self.back_button)
+        # Temperature
+        self.panel.temperature_back_btn.clicked.connect(self.back_button)
+        # Extrude
+        self.panel.extrude_back_btn.clicked.connect(self.back_button)
+        # Printer Settings Screen
+        self.panel.printer_settings_back_btn.clicked.connect(self.back_button)
+    
+    def change_page(self, index):
+        self.request_change_page.emit(2, index)
+        # self.index_stack.append(self.currentIndex())
+        # self.setCurrentIndex(index)
+ 
+    def back_button(self):
+        self.request_back_button_pressed.emit()
+        # self.back_button_signal.emit()
+        # self.setCurrentIndex(self.index_stack[-1])  #Go to the last position of the stack.
+        # self.index_stack.pop()                      #Remove the last position.
+    