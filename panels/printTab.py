--- conflicted
+++ resolved
@@ -80,18 +80,14 @@
             self.request_print_stop_signal.emit
         )
         self.panel.pause_printing_btn.clicked.connect(self.pause_resume_print)
-<<<<<<< HEAD
-
-        self.printer.virtual_sdcard_update_signal.connect(self.virtual_sdcard_update)
-        self.printer.print_stats_update_signal.connect(self.print_stats_update)
-=======
         # Connecting buttons in the panel routing tree
         # Main Screen
         self.panel.main_print_btn.clicked.connect(partial(self.change_page, 1))
         # File List Screen
         self.panel.back_btn.clicked.connect(partial(self.back_button))
         
->>>>>>> 8fd5e5a4
+        self.printer.virtual_sdcard_update_signal.connect(self.virtual_sdcard_update)
+        self.printer.print_stats_update_signal.connect(self.print_stats_update)
         self.show()
 
     # TODO: This is not working
@@ -381,22 +377,19 @@
             self.background = value
         return super().setProperty(name, value)
 
-<<<<<<< HEAD
-    def _estimate_print_time(self, seconds: int):
-        num_min, seconds = divmod(seconds, 60)
-        num_hours, minutes = divmod(num_min, 60)
-        days, hours = divmod(num_hours, 24)
-
-        return [days, hours, minutes, seconds]
-
-=======
     def change_page(self, index):
         # Emits with the request its tab index and its page index
         self.request_change_page.emit(0, index)
  
     def back_button(self):
         self.request_back_button_pressed.emit()
->>>>>>> 8fd5e5a4
+    def _estimate_print_time(self, seconds: int):
+        num_min, seconds = divmod(seconds, 60)
+        num_hours, minutes = divmod(num_min, 60)
+        days, hours = divmod(num_hours, 24)
+
+        return [days, hours, minutes, seconds]
+
 
 # TODO: Add folder icon to the topbar of the files list
 # TODO: Add A icon such as ">" to indicate that when you press the file you get the information and go to the next page