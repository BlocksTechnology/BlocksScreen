--- conflicted
+++ resolved
@@ -128,11 +128,7 @@
 ENV/
 env.bak/
 venv.bak/
-<<<<<<< HEAD
-.blocksUIVenv/
-=======
 .blocksUiVenv/
->>>>>>> 03185dc0
 
 # Spyder project settings
 .spyderproject
