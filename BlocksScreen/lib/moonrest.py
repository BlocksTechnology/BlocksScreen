import logging
from typing import Type

import requests
from requests import Request, Response


class UncallableError(Exception):
    """Raised when a method is not callable"""

    def __init__(self, message="Unable to call method", errors=None):
        super(UncallableError, self).__init__(message, errors)
        self.errors = errors
        self.message = message


class MoonRest:
    """MoonRest Basic API for sending end posting requests to MoonrakerAPI

    - Credit goes to from Klipper Screen project
        https://github.com/KlipperScreen/KlipperScreen
        https://github.com/KlipperScreen/KlipperScreen/blob/a32d1d8e8085724068ac6a43adbba9757228aebb/ks_includes/KlippyRest.py

    Raises:
        UncallableError: An error occurred when the request type invalid
    """

    timeout = 3
    # TODO: The ip and port need to come from a configfile

<<<<<<< HEAD
=======

>>>>>>> e74f7908
    def __init__(self, ip="localhost", port="7125", api_key=False):
        self._ip = ip
        self._port = port
        self._api_key = api_key

    @property
    def build_endpoint(self):
        # TODO: Need to also account for if the port is https
        return f"http://{self._ip}:{self._port}"

    def get_oneshot_token(self):
        """Requests Moonraker API for a oneshot token to be used on
        API key authentication

        Returns:
            str: A oneshot token
        """
        # Response data is generally an object itself, however for some requests this may simply be an "ok" string.
        response = self.get_request(method="access/oneshot_token")
        if response is None:
            return None
        return (
            response["result"]
            if isinstance(response, dict) and "result" in response
            else None
        )

    def get_server_info(self):
        """GET MoonrakerAPI /server/info

        Returns:
            dict: server info from Moonraker
        """
        return self.get_request(method="server/info")

    def firmware_restart(self):
        """firmware_restart
            POST to /printer/firmware_restart to firmware restart Klipper

        Returns:
            str: Returns an 'ok' from Moonraker
        """
        return self.post_request(method="printer/firmware_restart")

    def delete_request(self):
        # TODO: Create a delete request, so the user is able to delete files from the pi, can also be made with websockets
        pass

    def post_request(self, method, data=None, json=None, json_response=True):
        return self._request(
            request_type="post",
            method=method,
            data=data,
            json=json,
            json_response=json_response,
        )

    def get_request(self, method, json=True, timeout=timeout):
        return self._request(
            request_type="get",
            method=method,
            json_response=json,
            timeout=timeout,
        )

    def _request(
        self,
        request_type,
        method,
        data=None,
        json=None,
        json_response=True,
        timeout=timeout,
    ):
        # TODO: Need to check if the header is actually correct or not
        # TEST: Test the reliability of this
        _url = f"{self.build_endpoint}/{method}"
        _headers = {"x-api-key": self._api_key} if self._api_key else {}
        try:
            if hasattr(requests, request_type):
                _request_method: Request = getattr(requests, request_type)
                if not callable(_request_method):
                    raise UncallableError(
                        "Invalid request method",
                        f"Request method '{request_type}' is not callable.",
                    )

                response = _request_method(
                    _url,
                    json=json,
                    data=data,
                    headers=_headers,
                    timeout=timeout,
                )
                if isinstance(response, Response):
                    response.raise_for_status()
                    return (
                        response.json() if json_response else response.content
                    )

        except Exception as e:
            logging.info(f"Unexpected error while sending HTTP request: {e}")

    # Blocking HTTP Client
    # class MoonRestClientBlocking(tornado.httpclient.HTTPClient):
    ...

    # def __init__(self, async_client_class: AsyncHTTPClient | None = None, **kwargs: logging.Any) -> None:
    #     super(MoonRestClientBlocking, self).__init__(async_client_class, **kwargs)


# ASYNC HTTP Client
# class MoonRestClientNonBlocking(tornado.httpclient.AsyncHTTPClient): ...<|MERGE_RESOLUTION|>--- conflicted
+++ resolved
@@ -28,10 +28,6 @@
     timeout = 3
     # TODO: The ip and port need to come from a configfile
 
-<<<<<<< HEAD
-=======
-
->>>>>>> e74f7908
     def __init__(self, ip="localhost", port="7125", api_key=False):
         self._ip = ip
         self._port = port
