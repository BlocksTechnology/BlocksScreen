--- conflicted
+++ resolved
@@ -8,10 +8,6 @@
 #
 # Modified from the work referenced above
 #
-<<<<<<< HEAD
-# This file is distributed under the terms of the GNU General Public License v3.
-# See https://www.gnu.org/licenses/gpl-3.0.html for details.
-=======
 # This file is part of BlocksScreen.
 #
 # BlocksScreen is free software: you can redistribute it and/or modify
@@ -28,7 +24,6 @@
 # along with BlocksScreen. If not, see <https://www.gnu.org/licenses/>.
 #
 # SPDX-License-Identifier: AGPL-3.0-or-later
->>>>>>> 83b8e281
 
 
 import logging
