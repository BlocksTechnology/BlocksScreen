import json
import logging
import threading

import websocket
from events import (
    KlippyDisconnected,
    KlippyShutdown,
    WebSocketDisconnected,
    WebSocketError,
    WebSocketMessageReceived,
    WebSocketOpen,
)
from lib.moonrest import MoonRest
from PyQt6 import QtCore, QtWidgets
from lib.utils.RepeatedTimer import RepeatedTimer

_logger = logging.getLogger(name="logs/BlocksScreen.log")

RED = "\033[31m"
GREEN = "\033[32m"
YELLOW = "\033[33m"
RESET = "\033[0m"


class OneShotTokenError(Exception):
    """Raised when unable to get oneshot token to connect to a websocket"""

    def __init__(
        self, message="Unable to get oneshot token", errors=None
    ) -> None:
        super(OneShotTokenError).__init__(message, errors)
        self.errors = errors
        self.message = message


class MoonWebSocket(QtCore.QObject, threading.Thread):
    """MoonWebSocket class object for creating a websocket connection to Moonraker.

    This class handles all there is to do with connecting to Moonraker to gather information.
    Tries the to connect the the websocket, if no connection is established the class retries three times, after which it may or may not
    successfully connect to the websocket. If not sends an event accordingly, the user may then try to connect again.


    The class also exposes an api to use with moonraker.


    Args:
        QObject (QtCore.QObject): Double inheritance from QObject.
        threading.Thread (threading.Thread): Double inheritance from threading.Thread

    Raises:
        Exception: _description_
        Exception: _description_
        Exception: _description_
        Exception: _description_

    """

    QUERY_KLIPPY_TIMEOUT: int = 2
    connected = False
    connecting = False
    callback_table = {}
    _reconnect_count = 0
    max_retries = 3
    timeout = 3

    # @ Signals
    connecting_signal = QtCore.pyqtSignal(
        [int], [str], name="websocket_connecting"
    )
    connected_signal = QtCore.pyqtSignal(name="websocket-connected")
    connection_lost = QtCore.pyqtSignal(
        [str], name="websocket-connection-lost"
    )
    klippy_connected_signal = QtCore.pyqtSignal(
        bool, name="klippy_connection_status"
    )
    klippy_state_signal = QtCore.pyqtSignal(str, name="klippy_state")
    query_server_info_signal = QtCore.pyqtSignal(
        name="query_server_information"
    )

    def __init__(self, parent: QtCore.QObject) -> None:
        super().__init__(parent=parent)
        self.daemon = True

        # * This information should be in a  configuration file
        # self.host: str | None = None
        # self.port: int | None = None

        self.ws: websocket.WebSocketApp | None = None
        self._callback = None
        self._wst = None
        self._request_id = 0
        self.request_table = {}
        self._moonRest = MoonRest()
        self.api: MoonAPI = MoonAPI(self)
        self._retry_timer: RepeatedTimer
        websocket.setdefaulttimeout(self.timeout)

        self.query_server_info_signal.connect(self.api.api_query_server_info)
        self.query_klippy_status_timer = RepeatedTimer(
            self.QUERY_KLIPPY_TIMEOUT, self.query_server_info_signal.emit
        )

        self.klippy_state_signal.connect(self.api.request_printer_info)
        _logger.info("Websocket object initialized")

    @QtCore.pyqtSlot(name="retry_wb_conn")
    def retry_wb_conn(self):
        if self.connecting is True and self.connected is False:
            return False
        self._reconnect_count = 0
        self.try_connection()

    def try_connection(self):
        self.connecting = True
        self._retry_timer = RepeatedTimer(self.timeout, self.reconnect)
        return self.connect()

    def reconnect(self):
        if self.connected:
            return True

        if self._reconnect_count >= self.max_retries:
            self._retry_timer.stopTimer()
            unable_to_connect_event = WebSocketError(
                data="Unable to establish connection to Websocket"
            )
            self.connecting_signal[int].emit(0)
            self.connecting = False
            try:
                instance = QtWidgets.QApplication.instance()
                if instance is not None:
                    instance.sendEvent(self.parent(), unable_to_connect_event)
                else:
                    raise TypeError(
                        "QApplication.instance expected ad non-None value"
                    )
            except Exception as e:
                _logger.error(
                    f"Error on sending Event {unable_to_connect_event.__class__.__name__} | Error message: {e}"
                )
            _logger.info(
                "Maximum number of connection retries reached, Unable to establish connection with Moonraker"
            )
            return False
        return self.connect()

    def connect(self) -> bool:
        if self.connected:
            _logger.info("Connection established")
            return True
        self._reconnect_count += 1
        self.connecting_signal[int].emit(int(self._reconnect_count))
        _logger.debug(
            f"Establishing connection to Moonraker...\n Try number {self._reconnect_count}"
        )
        # TODO Handle if i cannot connect to moonraker, request server.info and see if i get a result
        try:
            _oneshot_token = self._moonRest.get_oneshot_token()
            if _oneshot_token is None:
                raise OneShotTokenError("Unable to retrieve oneshot token")
        except Exception as e:
            _logger.info(
                f"Unexpected error occurred when trying to acquire oneshot token: {e}"
            )
            return False
<<<<<<< HEAD
        # _url = f"ws://192.168.1.100:7125/websocket?token={_oneshot_token}"
=======
        # _url = f"ws://192.168.1.68:7125/websocket?token={_oneshot_token}"
>>>>>>> c627af52
        _url = f"ws://localhost:7125/websocket?token={_oneshot_token}"
        self.ws = websocket.WebSocketApp(
            _url,
            on_open=self.on_open,
            on_close=self.on_close,
            on_error=self.on_error,
            on_message=self.on_message,
        )
        _kwargs = {"reconnect": self.timeout}  # FIXME: This goes nowhere

        self._wst = threading.Thread(
            name="websocket.run_forever",
            target=self.ws.run_forever,
            daemon=True,
        )
        try:
            _logger.info("Websocket Start...")
            _logger.debug(self.ws.url)
            self._wst.start()
        except Exception as e:
            _logger.info(
                f"Unexpected while starting websocket {self._wst.name}: {e}"
            )
            return False
        return True

    def wb_disconnect(self) -> None:
        """Websocket disconnect"""
        if self._wst is not None and self.ws is not None:
            self.ws.close()
            if self._wst.is_alive():
                self._wst.join()
            # self.join()
            # self.ws.close()
            _logger.info("Websocket closed")

    def on_error(self, *args) -> None:
        """Websocket error callback"""
        # First argument is ws second is error message
        # TODO: Handle error messages
        _error = args[1] if len(args) == 2 else args[0]
        _logger.info(f"Websocket error, disconnected: {_error}")
        self.connected = False
        self.disconnected = True

    def on_close(self, *args) -> None:
        """Websocket on close callback

        Raises:
            TypeError: When websocket Events cannot be sent because QApplication.instance `is` None
        """
        # First argument is ws, second is close status code, third is close message
        if self.ws is None:
            return
        _close_status_code = args[1] if len(args) == 3 else None
        _close_message = args[2] if len(args) == 3 else None
        self.connected = False
        self.ws.keep_running = False
        self.connection_lost[str].emit(
            f"code: {_close_status_code} | message {_close_message}"
        )
        close_event = WebSocketDisconnected(
            data="Disconnected", args=[_close_status_code, _close_message]
        )
        try:
            instance = QtWidgets.QApplication.instance()
            if instance is not None:
                instance.postEvent(self.parent(), close_event)
            else:
                raise TypeError(
                    "QApplication.instance expected non None value"
                )
        except Exception as e:
            _logger.info(
                f"Unexpected error when sending websocket close_event on disconnection: {e}"
            )

        _logger.info(
            f"Websocket closed, code: {_close_status_code}, message: {_close_message}"
        )

    @QtCore.pyqtSlot(name="evaluate_klippy_status")
    def evaluate_klippy_status(self) -> None:
        """Query server information for klippy status"""
        self.query_klippy_status_timer.startTimer()
        self.query_server_info_signal.emit()

    def on_open(self, *args) -> None:
        """Websocket on open callback

        Raises:
            TypeError: When QApplication.instance `is` None
        """
        _ws = args[0] if len(args) == 1 else None
        self.connecting = False
        self.connected = True
        self.evaluate_klippy_status()
        open_event = WebSocketOpen(data="Connected")
        try:
            instance = QtWidgets.QApplication.instance()
            if instance is not None:
                instance.postEvent(self.parent(), open_event)
            else:
                raise TypeError(
                    "QApplication.instance expected non None value"
                )
        except Exception as e:
            _logger.info(f"Unexpected error opening websocket: {e}")

        self.connected_signal.emit()
        self._retry_timer.stopTimer()
        _logger.info(f"Connection to websocket achieved on {_ws}")

    def on_message(self, *args) -> None:
        """Websocket on message callback

        Raises:
            TypeError: Raised when events cannot be sent because QApplication.instance is None
        """
        _message = (
            args[1] if len(args) == 2 else args[0]
        )  # First argument is ws second is message

        response: dict = json.loads(_message)

        if "id" in response and response["id"] in self.request_table:
            _entry = self.request_table.pop(response["id"])
            if "server.info" in _entry[0]:
                if response["result"]["klippy_state"] == "ready":
                    self.query_klippy_status_timer.stopTimer()

                elif response["result"]["klippy_state"] == "startup":
                    # request server.info in 2 seconds
                    if not self.query_klippy_status_timer.running:
                        self.query_klippy_status_timer.startTimer()
                elif response["result"]["klippy_state"] == "disconnected":
                    if not self.query_klippy_status_timer.running:
                        self.query_klippy_status_timer.startTimer()
                self.klippy_connected_signal.emit(
                    response["result"]["klippy_connected"]
                )
                self.klippy_state_signal.emit(
                    response["result"]["klippy_state"]
                )
                return
            else:
                if "error" in response:
                    message_event = WebSocketMessageReceived(
                        method="error",
                        data=response["error"],
                        metadata=_entry,
                    )
                else:
                    message_event = WebSocketMessageReceived(
                        method=str(_entry[0]),
                        data=response["result"],
                        metadata=_entry,
                    )
        elif "method" in response:
            if (
                str(response["method"]).lower() == "notify_klippy_disconnected"
            ):  # Checkout for notify_klippy_disconnect
                self.evaluate_klippy_status()

            message_event = WebSocketMessageReceived(  # mainly used to pass websocket notifications
                method=str(response["method"]),
                data=response,
                metadata=None,
            )

        try:
            instance = QtWidgets.QApplication.instance()
            if instance:
                instance.postEvent(self.parent(), message_event)
            else:
                raise TypeError(
                    "QApplication.instance expected non None value"
                )
        except Exception as e:
            _logger.info(
                f"Unexpected error while creating websocket message event: {e}"
            )

    def send_request(self, method: str, params: dict = {}) -> bool:
        """Send a request over the websocket

        Args:
            method (str): Websocket method name
            params (dict, optional): parameters for the websocket method. Defaults to {}.

        Returns:
            bool: Whether the method finished and a request was sent
        """
        if not self.connected or self.ws is None:
            return False

        self._request_id += 1
        # REVIEW: This data structure could be better, think about other implementations
        self.request_table[self._request_id] = [method, params]
        packet = {
            "jsonrpc": "2.0",
            "method": method,
            "params": params,
            "id": self._request_id,
        }
        self.ws.send(json.dumps(packet))
        return True

    # def customEvent(self, event: QtCore.QEvent | None) -> None:
    #     if not event:
    #         return

    #     if (
    #         event.type() == KlippyDisconnected.type()
    #         or event.type() == KlippyShutdown.type()
    #     ):
    #         # * Received notify_klippy_disconnected, start querying server information again to check if klipper is available
    #         print("Klipper reported shutdown or error")
    #         self.evaluate_klippy_status()
    #     return super().customEvent(event)


class MoonAPI(QtCore.QObject):
    def __init__(self, ws: MoonWebSocket):
        super(MoonAPI, self).__init__(ws)
        self._ws: MoonWebSocket = ws

    @QtCore.pyqtSlot(name="api_query_server_info")
    def api_query_server_info(self):
        _logger.debug("Requested server.info")
        return self._ws.send_request(method="server.info")

    def identify_connection(
        self, client_name, version, type, url, access_token, api_key
    ):
        return self._ws.send_request(
            method="server.connection.identify",
            params={
                "client_name": client_name,
                "version": version,
                "type": type,
                "url": url,
                "access_token": access_token,
                "api_key": api_key,
            },
        )

    def request_temperature_cached_data(self, include_monitors: bool = False):
        return self._ws.send_request(
            method="server.temperature_store",
            params={"include_monitors": include_monitors},
        )

    @QtCore.pyqtSlot(name="query_printer_info")
    def request_printer_info(self):
        return self._ws.send_request(method="printer.info")

    @QtCore.pyqtSlot(name="get_available_objects")
    def get_available_objects(self):
        return self._ws.send_request(method="printer.objects.list")

    @QtCore.pyqtSlot(dict, name="query_object")
    def object_query(self, objects: dict):
        return self._ws.send_request(
            method="printer.objects.query", params={"objects": objects}
        )

    @QtCore.pyqtSlot(dict, name="object_subscription")
    def object_subscription(self, objects: dict):
        return self._ws.send_request(
            method="printer.objects.subscribe", params={"objects": objects}
        )

    @QtCore.pyqtSlot(name="ws_query_endstops")
    def query_endstops(self):
        return self._ws.send_request(method="printer.query_endstops.status")

    @QtCore.pyqtSlot(str, name="run_gcode")
    def run_gcode(self, gcode: str):
        if isinstance(gcode, str) is False or gcode is None:
            return False
        return self._ws.send_request(
            method="printer.gcode.script", params={"script": gcode}
        )

    def gcode_help(self):
        return self._ws.send_request(method="printer.gcode.help")

    @QtCore.pyqtSlot(str, name="start_print")
    def start_print(self, filename):
        return self._ws.send_request(
            method="printer.print.start", params={"filename": filename}
        )

    @QtCore.pyqtSlot(name="pause_print")
    def pause_print(self):
        return self._ws.send_request(method="printer.print.pause")

    @QtCore.pyqtSlot(name="resume_print")
    def resume_print(self):
        return self._ws.send_request(method="printer.print.resume")

    @QtCore.pyqtSlot(name="stop_print")
    def cancel_print(self):
        return self._ws.send_request(method="printer.print.cancel")

    def machine_system(self):
        return self._ws.send_request(method="machine.shutdown")

    def machine_reboot(self):
        return self._ws.send_request(method="machine.reboot")

    def restart_server(self):
        return self._ws.send_request(method="server.restart")

    def restart_service(self, service):
        if service is None or isinstance(service, str) is False:
            return False
        return self._ws.send_request(
            method="machine.services.restart", params={"service": service}
        )

    @QtCore.pyqtSlot(name="firmware_restart")
    def firmware_restart(self):
        """firmware_restart

        HTTP_REQUEST: POST /printer/firmware_restart

        JSON_RPC_REQUEST: printer.firmware_restart
        Returns:
            _type_: _description_
        """
        # REVIEW: Whether i should send a websocket request or a post with http
        # return self._ws._moonRest.firmware_restart() # With HTTP
        return self._ws.send_request(
            method="printer.firmware_restart"
        )  # With Websocket

    def stop_service(self, service):
        if service is None or isinstance(service, str) is False:
            return False
        return self._ws.send_request(
            method="machine.services.stop", params={"service": service}
        )

    def start_service(self, service):
        if service is None or isinstance(service, str) is False:
            return False
        return self._ws.send_request(
            method="machine.services.start", params={"service": service}
        )

    def get_sudo_info(self, permission: bool = False):
        if isinstance(permission, bool) is False:
            return False
        return self._ws.send_request(
            method="machine.sudo.info", params={"check_access": permission}
        )

    def get_usb_devices(self):
        return self._ws.send_request(method="machine.peripherals.usb")

    def get_serial_devices(self):
        return self._ws.send_request(method="machine.peripherals.serial")

    def get_video_devices(self):
        return self._ws.send_request(method="machine.peripherals.video")

    def get_cabus_devices(self, interface: str = "can0"):
        return self._ws.send_request(
            method="machine.peripherals.canbus",
            params={"interface": interface},
        )

    @QtCore.pyqtSlot(name="api_request_file_list")
    def get_file_list(self, root_folder: str | None = None):
        # If the root argument is omitted the request will default to the gcodes root.
        if root_folder is None:
            return self._ws.send_request(method="server.files.list", params={})
        return self._ws.send_request(
            method="server.files.list", params={"root": root_folder}
        )

    def list_registered_roots(self):
        return self._ws.send_request(method="server.files.roots")

    @QtCore.pyqtSlot(str, name="api_request_file_list")
    def get_gcode_metadata(self, filename_dir: str):
        if isinstance(filename_dir, str) is False or filename_dir is None:
            return False
        return self._ws.send_request(
            method="server.files.metadata", params={"filename": filename_dir}
        )

    def scan_gcode_metadata(self, filename_dir: str):
        if isinstance(filename_dir, str) is False or filename_dir is None:
            return False
        return self._ws.send_request(
            method="server.files.metascan", params={"filename": filename_dir}
        )

    @QtCore.pyqtSlot(name="api_get_gcode_thumbnail")
    def get_gcode_thumbnail(self, filename_dir: str):
        if isinstance(filename_dir, str) is False or filename_dir is None:
            return False
        return self._ws.send_request(
            method="server.files.thumbnails", params={"filename": filename_dir}
        )

    @QtCore.pyqtSlot(str, str, name="file_download")
    def download_file(self, root: str, filename: str):
        """download_file Retrieves file *filename* at root *root*, the filename must include the relative path if
        it is not in the root folder

        Args:
            root (str): root directory where the file lies
            filename (str): file to download

        Returns:
            _type_: _description_
        """
        if not isinstance(filename, str) or not isinstance(root, str):
            return False

        return self._ws._moonRest.get_request(
            f"/server/files/{root}/{filename}"
        )

    # def upload_file(self, ) # TODO: Maybe this is not necessary but either way do it

    def get_dir_information(self, directory: str):
        if isinstance(directory, str) is False or directory is None:
            return False
        return self._ws.send_request(
            method="server.files.get_directory",
            params={"path": f"gcodes/{directory}", "extended": True},
        )

    def create_directory(self, directory: str):
        if isinstance(directory, str) is False or directory is None:
            return False
        return self._ws.send_request(
            method="server.files.post_directory",
            params={
                "path": f"gcodes/{directory}",
            },
        )

    def delete_directory(self, directory: str):
        if isinstance(directory, str) is False or directory is None:
            return False
        return self._ws.send_request(
            method="server.files.delete_directory",
            params={
                "path": f"gcodes/{directory}",
            },
        )

    def move_file(self, source_dir: str, dest_dir: str):
        if (
            isinstance(source_dir, str) is False
            or isinstance(dest_dir, str) is False
            or source_dir is None
            or dest_dir is False
        ):
            return False
        return self._ws.send_request(
            method="server.files.move",
            params={"source": source_dir, "dest": dest_dir},
        )

    def copy_file(self, source_dir: str, dest_dir: str):
        if (
            isinstance(source_dir, str) is False
            or isinstance(dest_dir, str) is False
            or source_dir is None
            or dest_dir is False
        ):
            return False
        return self._ws.send_request(
            method="server.files.copy",
            params={"source": source_dir, "dest": dest_dir},
        )

    def zip_archive(self, items: list):
        raise NotImplementedError()

    # !Can implement a jog queueu

    def list_announcements(self, include_dismissed: bool = False):
        return self._ws.send_request(
            method="server.announcements.list",
            params={"include_dismissed": include_dismissed},
        )

    def update_announcements(self):
        return self._ws.send_request(method="server.announcements.update")

    def dismiss_announcements(self, entry_id: str, wake_time: int = 600):
        if (
            isinstance(entry_id, str) is False
            or entry_id is None
            or isinstance(wake_time, int) is False
        ):
            return False
        return self._ws.send_request(
            method="server.announcements.dismiss",
            params={"entry_id": entry_id, "wake_time": wake_time},
        )

    def list_announcements_feeds(self):
        return self._ws.send_request(method="server.announcements.feeds")

    def post_announcement_feed(self, announcement_name: str):
        if (
            isinstance(announcement_name, str) is False
            or announcement_name is None
        ):
            return False
        return self._ws.send_request(
            method="server.announcements.post_feed",
            params={"name": announcement_name},
        )

    def delete_announcement_feed(self, announcement_name: str):
        if (
            isinstance(announcement_name, str) is False
            or announcement_name is None
        ):
            return False
        return self._ws.send_request(
            method="server.announcements.delete_feed",
            params={"name": announcement_name},
        )

    # * WEBCAM

    def list_webcams(self):
        return self._ws.send_request(method="server.webcams.list")

    def get_webcam_info(self, uid: str):
        if isinstance(uid, str) is False or uid is None:
            return False
        return self._ws.send_request(
            method="server.webcams.get_info", params={"uid": uid}
        )

    # TODO: Can create a class that irs a URL type like i've done before to validate the links
    # TODO: There are more options in this section, alot more options, later see if it's worth to implement or not
    def add_update_webcam(
        self, cam_name: str, snapshot_url: str, stream_url: str
    ):
        if (
            isinstance(cam_name, str) is False
            or isinstance(snapshot_url, str) is False
            or isinstance(stream_url, str) is False
            or cam_name is None
            or snapshot_url is None
            or stream_url is None
        ):
            return False
        return self._ws.send_request(
            method="server.webcams.post_item",
            params={
                "name": cam_name,
                "snapshot_url": snapshot_url,
                "stream_url": stream_url,
            },
        )

    def delete_webcam(self, uid: str):
        if isinstance(uid, str) is False or uid is None:
            return False
        return self._ws.send_request(
            method="server.webcams.delete_item", params={"uid": uid}
        )

    def test_webcam(self, uid: str):
        if isinstance(uid, str) is False or uid is None:
            return False
        return self._ws.send_request(
            method="server.webcams.test", params={"uid": uid}
        )

    def list_notifiers(self):
        return self._ws.send_request(method="server.notifiers.list")

    # UPDATES

    def update_status(self, refresh: bool = False):
        return self._ws.send_request(
            method="machine.update.status", params={"refresh": refresh}
        )

    def refresh_update_status(self, name: str):
        if isinstance(name, str) is False or name is None:
            return False
        return self._ws.send_request(
            method="machine.update.refresh", params={"name": name}
        )

    def full_update(self):
        return self._ws.send_request(method="machine.update.full")

    def update_moonraker(self):
        return self._ws.send_request(method="machine.update.moonraker")

    def update_klipper(self):
        return self._ws.send_request(method="machine.update.klipper")

    def update_client(self, client_name: str):
        if isinstance(client_name, str) is False or client_name is None:
            return False
        return self._ws.send_request(method="machine.update.client")

    def update_system(self):
        return self._ws.send_request(method="machine.update.system")

    def recover_corrupt_repo(self, name: str, hard: bool = False):
        if isinstance(name, str) is False or name is None:
            return False
        return self._ws.send_request(
            method="machine.update.recover",
            params={"name": name, "hard": hard},
        )

    def rollback_update(self, name: str):
        if isinstance(name, str) is False or name is None:
            return False
        return self._ws.send_request(
            method="machine,update.rollback", params={"name": name}
        )

    # If moonraker [history] is configured
    def history_list(self, limit, start, since, before, order):
        # TODO:
        raise NotImplementedError
        return self._ws.send_request(
            method="server.history.list",
            params={
                "limit": limit,
                "start": start,
                "since": since,
                "before": before,
                "order": order,
            },
        )

    def history_job_totals(self):
        raise NotImplementedError
        return self._ws.send_request(method="server.history.totals")

    def history_reset_totals(self):
        raise NotImplementedError
        return self._ws.send_request(method="server.history.reset_totals")

    def history_get_job(self, uid: str):
        raise NotImplementedError
        return self._ws.send_request(
            method="server.history.get_job", params={"uid": uid}
        )

    def history_delete_job(self, uid: str):
        raise NotImplementedError
        # It is possible to replace the uid argument with all=true to delete all jobs in the history database.
        return self._ws.send_request(
            method="server.history.delete_job", params={"uid": uid}
        )


############################################################################################################################
# TODO: WEBSOCKET NOTIFICATIONS

# TODO: Pass the logger object instanteation to another class so that the main window defines and calls it
# TODO: make host, port and websocket name not static but a argument that can be feed in the class
# TODO: Create websocket connection for each user login, which means different api keys for each user

# TEST: Try and use multiprocessing as it sidesteps the GIL<|MERGE_RESOLUTION|>--- conflicted
+++ resolved
@@ -167,11 +167,7 @@
                 f"Unexpected error occurred when trying to acquire oneshot token: {e}"
             )
             return False
-<<<<<<< HEAD
-        # _url = f"ws://192.168.1.100:7125/websocket?token={_oneshot_token}"
-=======
         # _url = f"ws://192.168.1.68:7125/websocket?token={_oneshot_token}"
->>>>>>> c627af52
         _url = f"ws://localhost:7125/websocket?token={_oneshot_token}"
         self.ws = websocket.WebSocketApp(
             _url,
