--- conflicted
+++ resolved
@@ -33,11 +33,8 @@
         self.bbp_nozzle_offset_025.toggled.connect(self.handle_z_offset_change)
         self.bbp_nozzle_offset_05.toggled.connect(self.handle_z_offset_change)
         self.bbp_nozzle_offset_1.toggled.connect(self.handle_z_offset_change)
-<<<<<<< HEAD
-=======
 
         self.savebutton.clicked.connect(self.savevalue)
->>>>>>> 778c3ebf
 
     @QtCore.pyqtSlot(name="on_move_nozzle_close")
     def on_move_nozzle_close(self) -> None:
@@ -74,8 +71,6 @@
             return
         self._z_offset = float(_sender.text()[:-3])
         print(_sender.text()[:-3], "is now set")
-<<<<<<< HEAD
-=======
 
     def savevalue(self):
         self.run_gcode.emit("Z_OFFSET_APPLY_PROBE")
@@ -85,7 +80,6 @@
         )
 
         return
->>>>>>> 778c3ebf
 
     def on_gcode_move_update(self, name: str, value: list) -> None:
         if not value:
