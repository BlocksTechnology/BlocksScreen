import typing

from lib.utils.blocks_button import BlocksCustomButton
from lib.utils.blocks_label import BlocksLabel
from lib.utils.icon_button import IconButton
from lib.utils.group_button import GroupButton
from PyQt6 import QtCore, QtGui, QtWidgets


class BabystepPage(QtWidgets.QWidget):
    request_back: typing.ClassVar[QtCore.pyqtSignal] = QtCore.pyqtSignal(
        name="request_back"
    )
    run_gcode: typing.ClassVar[QtCore.pyqtSignal] = QtCore.pyqtSignal(
        str, name="run_gcode"
    )

    _z_offset: float = 0.1

    def __init__(self, parent) -> None:
        super().__init__(parent)
        self.setObjectName("babystepPage")
        self.setAttribute(QtCore.Qt.WidgetAttribute.WA_AcceptTouchEvents, True)
        self.setAttribute(QtCore.Qt.WidgetAttribute.WA_MouseTracking, True)
        self.setTabletTracking(True)
        self.setMouseTracking(True)

        self.setupUI()
        self.bbp_up.clicked.connect(self.on_arrow_up)
        self.bby_down.clicked.connect(self.on_arrow_down)
        self.babystep_back_btn.clicked.connect(self.request_back.emit)
        self.bbp_nozzle_offset_01.toggled.connect(self.handle_z_offset_change)
        self.bbp_nozzle_offset_025.toggled.connect(self.handle_z_offset_change)
        self.bbp_nozzle_offset_05.toggled.connect(self.handle_z_offset_change)
        self.bbp_nozzle_offset_1.toggled.connect(self.handle_z_offset_change)

<<<<<<< HEAD
    @QtCore.pyqtSlot(name="on_arrow_down")
    def on_arrow_down(self) -> None:
        """Move the bed close to the nozzle by the amount set in **` self._z_offset`**"""
        self.run_gcode.emit(f"SET_GCODE_OFFSET Z_ADJUST=-{self._z_offset}")

    @QtCore.pyqtSlot(name="on_arrow_up")
    def on_arrow_up(self) -> None:
        """Move the bed far from the nozzle by the amount set int **` self._z_offset`**"""
        self.run_gcode.emit(f"SET_GCODE_OFFSET Z_ADJUST={self._z_offset}")
=======
        self.savebutton.clicked.connect(self.savevalue)

    @QtCore.pyqtSlot(name="on_move_nozzle_close")
    def on_move_nozzle_close(self) -> None:
        """Move the nozzle closer to the print plate by the amount set in **` self._z_offset`**"""
        self.run_gcode.emit(
            f"SET_GCODE_OFFSET Z_ADJUST=-{self._z_offset}"  # Z_ADJUST adds the value to the existing offset
        )
        self.savebutton.setVisible(True)

    @QtCore.pyqtSlot(name="on_move_nozzle_away")
    def on_move_nozzle_away(self) -> None:
        """Slot for Babystep button to get far from the bed by **` self._z_offset`** amount"""
        print("Moving nozzle away from bed by:", self._z_offset, "a")
        self.run_gcode.emit(
            f"SET_GCODE_OFFSET Z_ADJUST=+{self._z_offset}"  # Z_ADJUST adds the value to the existing offset
        )
        self.savebutton.setVisible(True)
>>>>>>> 8793c9e6

    @QtCore.pyqtSlot(name="handle_z_offset_change")
    def handle_z_offset_change(self) -> None:
        """Helper method for changing the value for Babystep.

        When a button is clicked, and the button has the mm value i the text,
        it'll change the internal value **z_offset** to the same has the button

        ***

        Possible values are: 0.01, 0.025, 0.05, 0.1 **mm**
        """
        _possible_z_values: typing.List = [0.01, 0.025, 0.05, 0.1]
        _sender: QtCore.QObject | None = self.sender()
        if self._z_offset == float(_sender.text()[:-3]):
            print(_sender.text()[:-3], "is already set")
            return
        self._z_offset = float(_sender.text()[:-3])
        print(_sender.text()[:-3], "is now set")

    def savevalue(self):
        self.run_gcode.emit("Z_OFFSET_APPLY_PROBE")
        self.savebutton.setVisible(False)
        self.bbp_z_offset_title_label.setText(
            self.bbp_z_offset_current_value.text()
        )

        return

    def on_gcode_move_update(self, name: str, value: list) -> None:
        if not value:
            return

        if name == "homing_origin":
            self._z_offset_text = value[2]
            self.bbp_z_offset_current_value.setText(
                f"Z: {self._z_offset_text:.3f}mm"
            )
        if self.bbp_z_offset_title_label.text() == "smth":
            self.bbp_z_offset_title_label.setText(
                f"Z: {self._z_offset_text:.3f}mm"
            )

    def setupUI(self):
        self.bbp_offset_value_selector_group = QtWidgets.QButtonGroup(self)
        self.bbp_offset_value_selector_group.setExclusive(True)
        sizePolicy = QtWidgets.QSizePolicy(
            QtWidgets.QSizePolicy.Policy.MinimumExpanding,
            QtWidgets.QSizePolicy.Policy.MinimumExpanding,
        )
        sizePolicy.setHorizontalStretch(1)
        sizePolicy.setVerticalStretch(1)
        sizePolicy.setHeightForWidth(self.sizePolicy().hasHeightForWidth())
        self.setSizePolicy(sizePolicy)
        self.setMinimumSize(QtCore.QSize(710, 400))
        self.setMaximumSize(
            QtCore.QSize(720, 420)
        )  # This sets the maximum width of the entire page
        self.setLayoutDirection(QtCore.Qt.LayoutDirection.LeftToRight)

        # Main Vertical Layout for the entire page
        self.verticalLayout = QtWidgets.QVBoxLayout(self)
        self.verticalLayout.setObjectName("verticalLayout")

        # Header Layout
        self.bbp_header_layout = QtWidgets.QHBoxLayout()
        self.bbp_header_layout.setObjectName("bbp_header_layout")
        self.bbp_header_title = QtWidgets.QLabel(parent=self)
        sizePolicy.setHeightForWidth(
            self.bbp_header_title.sizePolicy().hasHeightForWidth()
        )
        self.bbp_header_title.setSizePolicy(sizePolicy)
        self.bbp_header_title.setMinimumSize(QtCore.QSize(200, 60))
        self.bbp_header_title.setMaximumSize(QtCore.QSize(16777215, 60))
        font = QtGui.QFont()
        font.setPointSize(22)
        self.bbp_header_title.setFont(font)
        palette = QtGui.QPalette()
        palette.setColor(
            palette.ColorGroup.All,
            palette.ColorRole.Window,
            QtCore.Qt.GlobalColor.transparent,
        )
        palette.setColor(
            palette.ColorGroup.All,
            palette.ColorRole.WindowText,
            QtGui.QColor("#FFFFFF"),
        )
        self.bbp_header_title.setAutoFillBackground(True)
        self.bbp_header_title.setBackgroundRole(palette.ColorRole.Window)
        self.bbp_header_title.setPalette(palette)
        self.bbp_header_title.setText("Babystep")
        self.bbp_header_title.setAlignment(QtCore.Qt.AlignmentFlag.AlignCenter)
        self.bbp_header_title.setObjectName("bbp_header_title")

        self.savebutton = BlocksCustomButton(self)
        self.savebutton.setGeometry(QtCore.QRect(460, 340, 200, 60))
        self.savebutton.setText("Save?")
        self.savebutton.setObjectName("savebutton")
        self.savebutton.setPixmap(
            QtGui.QPixmap(":/ui/media/btn_icons/save.svg")
        )
        self.savebutton.setVisible(False)
        font = QtGui.QFont()
        font.setPointSize(15)
        self.savebutton.setFont(font)

        spacerItem = QtWidgets.QSpacerItem(
            60,
            20,
            QtWidgets.QSizePolicy.Policy.Expanding,
            QtWidgets.QSizePolicy.Policy.Minimum,
        )
        self.bbp_header_layout.addItem(spacerItem)

        self.bbp_header_layout.addWidget(
            self.bbp_header_title,
            0,
            QtCore.Qt.AlignmentFlag.AlignCenter,
        )
        self.babystep_back_btn = IconButton(parent=self)
        sizePolicy.setHeightForWidth(
            self.babystep_back_btn.sizePolicy().hasHeightForWidth()
        )
        self.babystep_back_btn.setSizePolicy(sizePolicy)
        self.babystep_back_btn.setMinimumSize(QtCore.QSize(60, 60))
        self.babystep_back_btn.setMaximumSize(QtCore.QSize(60, 60))
        self.babystep_back_btn.setText("")
        self.babystep_back_btn.setFlat(True)
        self.babystep_back_btn.setPixmap(
            QtGui.QPixmap(":/ui/media/btn_icons/back.svg")
        )
        self.babystep_back_btn.setObjectName("babystep_back_btn")

        self.bbp_header_layout.addWidget(
            self.babystep_back_btn,
            0,
            QtCore.Qt.AlignmentFlag.AlignRight
            | QtCore.Qt.AlignmentFlag.AlignVCenter,
        )
        self.bbp_header_layout.setStretch(0, 1)
        self.verticalLayout.addLayout(self.bbp_header_layout)

        self.main_content_horizontal_layout = QtWidgets.QHBoxLayout()
        self.main_content_horizontal_layout.setObjectName(
            "main_content_horizontal_layout"
        )

        # Offset Steps Buttons Group Box (LEFT side of main_content_horizontal_layout)
        self.bbp_offset_steps_buttons_group_box = QtWidgets.QGroupBox(self)
        font = QtGui.QFont()
        font.setPointSize(14)
        self.bbp_offset_steps_buttons_group_box.setFont(font)
        self.bbp_offset_steps_buttons_group_box.setFlat(True)
        # Add stylesheet to explicitly remove any border from the QGroupBox
        self.bbp_offset_steps_buttons_group_box.setStyleSheet(
            "QGroupBox { border: none; }"
        )
        self.bbp_offset_steps_buttons_group_box.setObjectName(
            "bbp_offset_steps_buttons_group_box"
        )

        self.bbp_offset_steps_buttons = QtWidgets.QVBoxLayout(
            self.bbp_offset_steps_buttons_group_box
        )
        self.bbp_offset_steps_buttons.setContentsMargins(9, 9, 9, 9)
        self.bbp_offset_steps_buttons.setObjectName("bbp_offset_steps_buttons")

        # 0.1mm button
        self.bbp_nozzle_offset_1 = GroupButton(
            parent=self.bbp_offset_steps_buttons_group_box
        )
        self.bbp_nozzle_offset_1.setMinimumSize(QtCore.QSize(100, 70))
        self.bbp_nozzle_offset_1.setMaximumSize(QtCore.QSize(100, 70))
        self.bbp_nozzle_offset_1.setText("0.1 mm")

        font = QtGui.QFont()
        font.setPointSize(14)
        self.bbp_nozzle_offset_1.setFont(font)
        self.bbp_nozzle_offset_1.setCheckable(True)
        self.bbp_nozzle_offset_1.setChecked(True)  # Set as initially checked
        self.bbp_nozzle_offset_1.setFlat(True)
        self.bbp_nozzle_offset_1.setProperty("button_type", "")
        self.bbp_nozzle_offset_1.setObjectName("bbp_nozzle_offset_1")
        self.bbp_offset_value_selector_group.addButton(
            self.bbp_nozzle_offset_1
        )
        self.bbp_offset_steps_buttons.addWidget(
            self.bbp_nozzle_offset_1,
            0,
            QtCore.Qt.AlignmentFlag.AlignHCenter
            | QtCore.Qt.AlignmentFlag.AlignVCenter,
        )

        # Line separator for 0.1mm - set size policy to expanding horizontally

        # 0.01mm button
        self.bbp_nozzle_offset_01 = GroupButton(
            parent=self.bbp_offset_steps_buttons_group_box
        )
        self.bbp_nozzle_offset_01.setMinimumSize(QtCore.QSize(100, 70))
        self.bbp_nozzle_offset_01.setMaximumSize(
            QtCore.QSize(100, 70)
        )  # Increased max width by 5 pixels
        self.bbp_nozzle_offset_01.setText("0.01 mm")

        font = QtGui.QFont()
        font.setPointSize(14)
        self.bbp_nozzle_offset_01.setFont(font)
        self.bbp_nozzle_offset_01.setCheckable(True)
        self.bbp_nozzle_offset_01.setFlat(True)
        self.bbp_nozzle_offset_01.setProperty("button_type", "")
        self.bbp_nozzle_offset_01.setObjectName("bbp_nozzle_offset_01")
        self.bbp_offset_value_selector_group.addButton(
            self.bbp_nozzle_offset_01
        )
        self.bbp_offset_steps_buttons.addWidget(
            self.bbp_nozzle_offset_01,
            0,
            QtCore.Qt.AlignmentFlag.AlignHCenter
            | QtCore.Qt.AlignmentFlag.AlignVCenter,
        )

        # 0.05mm button
        self.bbp_nozzle_offset_05 = GroupButton(
            parent=self.bbp_offset_steps_buttons_group_box
        )
        self.bbp_nozzle_offset_05.setMinimumSize(QtCore.QSize(100, 70))
        self.bbp_nozzle_offset_05.setMaximumSize(
            QtCore.QSize(100, 70)
        )  # Increased max width by 5 pixels
        self.bbp_nozzle_offset_05.setText("0.05 mm")

        font = QtGui.QFont()
        font.setPointSize(14)
        self.bbp_nozzle_offset_05.setFont(font)
        self.bbp_nozzle_offset_05.setCheckable(True)
        self.bbp_nozzle_offset_05.setFlat(True)
        self.bbp_nozzle_offset_05.setProperty("button_type", "")
        self.bbp_nozzle_offset_05.setObjectName("bbp_nozzle_offset_05")
        self.bbp_offset_value_selector_group.addButton(
            self.bbp_nozzle_offset_05
        )
        self.bbp_offset_steps_buttons.addWidget(
            self.bbp_nozzle_offset_05,
            0,
            QtCore.Qt.AlignmentFlag.AlignHCenter
            | QtCore.Qt.AlignmentFlag.AlignVCenter,
        )

        # 0.025mm button
        self.bbp_nozzle_offset_025 = GroupButton(
            parent=self.bbp_offset_steps_buttons_group_box
        )
        self.bbp_nozzle_offset_025.setMinimumSize(QtCore.QSize(100, 70))
        self.bbp_nozzle_offset_025.setMaximumSize(
            QtCore.QSize(100, 70)
        )  # Increased max width by 5 pixels
        self.bbp_nozzle_offset_025.setText("0.025 mm")

        font = QtGui.QFont()
        font.setPointSize(14)
        self.bbp_nozzle_offset_025.setFont(font)
        self.bbp_nozzle_offset_025.setCheckable(True)
        self.bbp_nozzle_offset_025.setFlat(True)
        self.bbp_nozzle_offset_025.setProperty("button_type", "")
        self.bbp_nozzle_offset_025.setObjectName("bbp_nozzle_offset_025")
        self.bbp_offset_value_selector_group.addButton(
            self.bbp_nozzle_offset_025
        )
        self.bbp_offset_steps_buttons.addWidget(
            self.bbp_nozzle_offset_025,
            0,
            QtCore.Qt.AlignmentFlag.AlignHCenter
            | QtCore.Qt.AlignmentFlag.AlignVCenter,
        )

        # Line separator for 0.025mm - set size policy to expanding horizontally

        # Set the layout for the group box
        self.bbp_offset_steps_buttons_group_box.setLayout(
            self.bbp_offset_steps_buttons
        )
        # Add the group box to the main content horizontal layout FIRST for left placement
        self.main_content_horizontal_layout.addWidget(
            self.bbp_offset_steps_buttons_group_box
        )

        # Graphic and Current Value Frame (This will now be in the MIDDLE)
        self.frame_2 = QtWidgets.QFrame(parent=self)
        sizePolicy.setHeightForWidth(
            self.frame_2.sizePolicy().hasHeightForWidth()
        )
        self.frame_2.setSizePolicy(sizePolicy)
        self.frame_2.setMinimumSize(QtCore.QSize(350, 160))
        self.frame_2.setMaximumSize(QtCore.QSize(350, 160))
        self.frame_2.setFrameShape(QtWidgets.QFrame.Shape.NoFrame)
        self.frame_2.setFrameShadow(QtWidgets.QFrame.Shadow.Raised)
        self.frame_2.setObjectName("frame_2")
        self.bbp_babystep_graphic = QtWidgets.QLabel(parent=self.frame_2)
        self.bbp_babystep_graphic.setGeometry(QtCore.QRect(0, 30, 371, 121))
        self.bbp_babystep_graphic.setLayoutDirection(
            QtCore.Qt.LayoutDirection.RightToLeft
        )
        self.bbp_babystep_graphic.setPixmap(
            QtGui.QPixmap(":/graphics/media/graphics/babystep_graphic.png")
        )
        self.bbp_babystep_graphic.setScaledContents(False)
        self.bbp_babystep_graphic.setAlignment(
            QtCore.Qt.AlignmentFlag.AlignCenter
        )
        self.bbp_babystep_graphic.setObjectName("bbp_babystep_graphic")

        # === NEW LABEL ADDED HERE ===
        # This is the title label that appears above the red value box.
        self.bbp_z_offset_title_label = QtWidgets.QLabel(parent=self)
        # Position it just above the red box. Red box is at y=70, so y=40 is appropriate.
        self.bbp_z_offset_title_label.setGeometry(
            QtCore.QRect(100, 40, 200, 30)
        )
        font = QtGui.QFont()
        font.setPointSize(12)

        self.bbp_z_offset_title_label.setFont(font)
        # Set color to white to be visible on the dark background
        self.bbp_z_offset_title_label.setStyleSheet(
            "color: gray; background: transparent;"
        )
        self.bbp_z_offset_title_label.setText("Z-Offset")
        self.bbp_z_offset_title_label.setObjectName("bbp_z_offset_title_label")
        self.bbp_z_offset_title_label.setText("smth")
        self.bbp_z_offset_title_label.setGeometry(420, 270, 200, 30)

        # === END OF NEW LABEL ===

        self.bbp_z_offset_current_value = BlocksLabel(parent=self.frame_2)
        self.bbp_z_offset_current_value.setGeometry(
            QtCore.QRect(100, 70, 200, 60)
        )
        sizePolicy.setHeightForWidth(
            self.bbp_z_offset_current_value.sizePolicy().hasHeightForWidth()
        )
        self.bbp_z_offset_current_value.setSizePolicy(sizePolicy)
        self.bbp_z_offset_current_value.setMinimumSize(QtCore.QSize(150, 60))
        self.bbp_z_offset_current_value.setMaximumSize(QtCore.QSize(200, 60))
        font = QtGui.QFont()
        font.setPointSize(14)
        self.bbp_z_offset_current_value.setFont(font)
        self.bbp_z_offset_current_value.setStyleSheet(
            "background: transparent; color: white;"
        )
        self.bbp_z_offset_current_value.setText(f"Z: {self._z_offset:.2f}mm")
        self.bbp_z_offset_current_value.setPixmap(
            QtGui.QPixmap(":/graphics/media/btn_icons/z_offset_adjust.svg")
        )
        self.bbp_z_offset_current_value.setAlignment(
            QtCore.Qt.AlignmentFlag.AlignCenter
        )
        self.bbp_z_offset_current_value.setObjectName(
            "bbp_z_offset_current_value"
        )
        # Add graphic frame AFTER the offset buttons group box
        self.main_content_horizontal_layout.addWidget(
            self.frame_2,
            0,
            QtCore.Qt.AlignmentFlag.AlignHCenter
            | QtCore.Qt.AlignmentFlag.AlignVCenter,
        )

        # Move Buttons Layout (This will now be on the RIGHT)
        self.bbp_buttons_layout = QtWidgets.QVBoxLayout()
        self.bbp_buttons_layout.setContentsMargins(5, 5, 5, 5)
        self.bbp_buttons_layout.setObjectName("bbp_buttons_layout")
        self.bbp_up = IconButton(parent=self)
        self.bbp_up = IconButton(parent=self)
        sizePolicy.setHeightForWidth(
            self.bbp_up.sizePolicy().hasHeightForWidth()
        )
        self.bbp_up.setSizePolicy(sizePolicy)
        self.bbp_up.setMinimumSize(QtCore.QSize(80, 80))
        self.bbp_up.setMaximumSize(QtCore.QSize(80, 80))
        self.bbp_up.setText("")
        self.bbp_up.setFlat(True)
        self.bbp_up.setPixmap(
            QtGui.QPixmap(":/arrow_icons/media/btn_icons/up_arrow.svg")
        )
        self.bbp_up.setObjectName("bbp_away_from_bed")
        self.bbp_option_button_group = QtWidgets.QButtonGroup(self)
        self.bbp_option_button_group.setObjectName("bbp_option_button_group")
        self.bbp_option_button_group.addButton(self.bbp_up)
        self.bbp_buttons_layout.addWidget(
            self.bbp_up, 0, QtCore.Qt.AlignmentFlag.AlignRight
        )
        self.bby_down = IconButton(parent=self)
        sizePolicy.setHeightForWidth(
            self.bby_down.sizePolicy().hasHeightForWidth()
        )
        self.bby_down.setSizePolicy(sizePolicy)
        self.bby_down.setMinimumSize(QtCore.QSize(80, 80))
        self.bby_down.setMaximumSize(QtCore.QSize(80, 80))
        self.bby_down.setText("")
        self.bby_down.setFlat(True)
        self.bby_down.setPixmap(
            QtGui.QPixmap(":/arrow_icons/media/btn_icons/down_arrow.svg")
        )
        self.bby_down.setObjectName("bbp_close_to_bed")
        self.bbp_option_button_group.addButton(self.bby_down)
        self.bbp_buttons_layout.addWidget(
            self.bby_down, 0, QtCore.Qt.AlignmentFlag.AlignRight
        )
        spacerItem = QtWidgets.QSpacerItem(
            40,
            20,
            QtWidgets.QSizePolicy.Policy.Expanding,
            QtWidgets.QSizePolicy.Policy.Minimum,
        )
        self.main_content_horizontal_layout.addItem(spacerItem)

        # Add move buttons layout LAST for right placement
        self.main_content_horizontal_layout.addLayout(self.bbp_buttons_layout)

        spacerItem = QtWidgets.QSpacerItem(
            40,
            20,
            QtWidgets.QSizePolicy.Policy.Expanding,
            QtWidgets.QSizePolicy.Policy.Minimum,
        )
        self.main_content_horizontal_layout.addItem(spacerItem)

        # Set stretch factors for main content horizontal layout
        # This will distribute space: offset buttons, graphic frame, move buttons
        self.main_content_horizontal_layout.setStretch(
            0, 1
        )  # offset_steps_buttons_group_box
        self.main_content_horizontal_layout.setStretch(
            1, 2
        )  # frame_2 (graphic and current value)
        self.main_content_horizontal_layout.setStretch(
            2, 0
        )  # bbp_buttons_layout (move buttons)

        # Add the main content horizontal layout to the vertical layout
        self.verticalLayout.addLayout(self.main_content_horizontal_layout)

        # Set stretch factors for vertical layout (adjust as needed for overall sizing)
        self.verticalLayout.setStretch(
            1, 1
        )  # This stretch applies to main_content_horizontal_layout

        self.setLayout(self.verticalLayout)<|MERGE_RESOLUTION|>--- conflicted
+++ resolved
@@ -33,18 +33,6 @@
         self.bbp_nozzle_offset_025.toggled.connect(self.handle_z_offset_change)
         self.bbp_nozzle_offset_05.toggled.connect(self.handle_z_offset_change)
         self.bbp_nozzle_offset_1.toggled.connect(self.handle_z_offset_change)
-
-<<<<<<< HEAD
-    @QtCore.pyqtSlot(name="on_arrow_down")
-    def on_arrow_down(self) -> None:
-        """Move the bed close to the nozzle by the amount set in **` self._z_offset`**"""
-        self.run_gcode.emit(f"SET_GCODE_OFFSET Z_ADJUST=-{self._z_offset}")
-
-    @QtCore.pyqtSlot(name="on_arrow_up")
-    def on_arrow_up(self) -> None:
-        """Move the bed far from the nozzle by the amount set int **` self._z_offset`**"""
-        self.run_gcode.emit(f"SET_GCODE_OFFSET Z_ADJUST={self._z_offset}")
-=======
         self.savebutton.clicked.connect(self.savevalue)
 
     @QtCore.pyqtSlot(name="on_move_nozzle_close")
@@ -63,7 +51,6 @@
             f"SET_GCODE_OFFSET Z_ADJUST=+{self._z_offset}"  # Z_ADJUST adds the value to the existing offset
         )
         self.savebutton.setVisible(True)
->>>>>>> 8793c9e6
 
     @QtCore.pyqtSlot(name="handle_z_offset_change")
     def handle_z_offset_change(self) -> None:
