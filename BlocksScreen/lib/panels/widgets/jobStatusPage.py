--- conflicted
+++ resolved
@@ -520,69 +520,11 @@
 
         self.job_status_header_layout.addWidget(self.js_file_name_icon)
         self.job_status_header_layout.addWidget(self.js_file_name_label)
-<<<<<<< HEAD
+
 
         # -----------------------------buttons
 
-=======
-        self.verticalLayout_3.addLayout(self.job_status_header_layout)
-        self.job_status_content_layout = QtWidgets.QVBoxLayout()
-        self.job_status_content_layout.setSizeConstraint(
-            QtWidgets.QLayout.SizeConstraint.SetMinimumSize
-        )
-        self.job_status_content_layout.setContentsMargins(5, 5, 5, 5)
-        self.job_status_content_layout.setSpacing(5)
-        self.job_status_content_layout.setObjectName(
-            "job_status_content_layout"
-        )
-        self.job_status_control_buttons_layout = QtWidgets.QFrame(parent=self)
-        sizePolicy = QtWidgets.QSizePolicy(
-            QtWidgets.QSizePolicy.Policy.MinimumExpanding,
-            QtWidgets.QSizePolicy.Policy.MinimumExpanding,
-        )
-        sizePolicy.setHorizontalStretch(0)
-        sizePolicy.setVerticalStretch(0)
-        sizePolicy.setHeightForWidth(
-            self.job_status_control_buttons_layout.sizePolicy().hasHeightForWidth()
-        )
-        self.job_status_control_buttons_layout.setSizePolicy(sizePolicy)
-        self.job_status_control_buttons_layout.setMinimumSize(
-            QtCore.QSize(680, 100)
-        )
-        self.job_status_control_buttons_layout.setFrameShape(
-            QtWidgets.QFrame.Shape.NoFrame
-        )
-        self.job_status_control_buttons_layout.setFrameShadow(
-            QtWidgets.QFrame.Shadow.Plain
-        )
-        self.job_status_control_buttons_layout.setLineWidth(0)
-        self.job_status_control_buttons_layout.setObjectName(
-            "job_status_control_buttons_layout"
-        )
-        self.horizontalLayout = QtWidgets.QHBoxLayout(
-            self.job_status_control_buttons_layout
-        )
-        self.horizontalLayout.setContentsMargins(0, 0, 0, 0)
-        self.horizontalLayout.setSpacing(5)
-        self.horizontalLayout.setObjectName("horizontalLayout")
-        self.pause_printing_btn = BlocksCustomButton(
-            parent=self.job_status_control_buttons_layout
-        )
-        sizePolicy = QtWidgets.QSizePolicy(
-            QtWidgets.QSizePolicy.Policy.MinimumExpanding,
-            QtWidgets.QSizePolicy.Policy.MinimumExpanding,
-        )
-        sizePolicy.setHorizontalStretch(0)
-        sizePolicy.setVerticalStretch(0)
-        sizePolicy.setHeightForWidth(
-            self.pause_printing_btn.sizePolicy().hasHeightForWidth()
-        )
-        self.pause_printing_btn.setSizePolicy(sizePolicy)
-        self.pause_printing_btn.setMinimumSize(QtCore.QSize(200, 80))
-        self.pause_printing_btn.setMaximumSize(QtCore.QSize(200, 80))
-        font = QtGui.QFont()
-        font.setFamily("MS Shell Dlg 2")
->>>>>>> c10077b6
+
         font.setPointSize(18)
 
         self.pause_printing_btn = BlocksCustomButton(self)
@@ -599,14 +541,7 @@
         self.stop_printing_btn.setSizePolicy(sizePolicy)
         self.stop_printing_btn.setMinimumSize(QtCore.QSize(200, 80))
         self.stop_printing_btn.setMaximumSize(QtCore.QSize(200, 80))
-<<<<<<< HEAD
-=======
-        font = QtGui.QFont()
-        font.setFamily("MS Shell Dlg 2")
-        font.setPointSize(18)
-        font.setItalic(False)
-        font.setStyleStrategy(QtGui.QFont.StyleStrategy.PreferAntialias)
->>>>>>> c10077b6
+
         self.stop_printing_btn.setFont(font)
         self.stop_printing_btn.setProperty(
             "icon_pixmap", QtGui.QPixmap(":/ui/media/btn_icons/stop.svg")
@@ -615,18 +550,10 @@
 
         self.tune_menu_btn = BlocksCustomButton(self)
         self.tune_menu_btn.setSizePolicy(sizePolicy)
-<<<<<<< HEAD
+
         self.tune_menu_btn.setMinimumSize(QtCore.QSize(200, 60))
         self.tune_menu_btn.setMaximumSize(QtCore.QSize(200, 80))
-=======
-        self.tune_menu_btn.setMinimumSize(QtCore.QSize(200, 80))
-        self.tune_menu_btn.setMaximumSize(QtCore.QSize(200, 80))
-        font = QtGui.QFont()
-        font.setFamily("MS Shell Dlg 2")
-        font.setPointSize(18)
-        font.setItalic(False)
-        font.setStyleStrategy(QtGui.QFont.StyleStrategy.PreferAntialias)
->>>>>>> c10077b6
+
         self.tune_menu_btn.setFont(font)
         self.tune_menu_btn.setProperty(
             "icon_pixmap", QtGui.QPixmap(":/ui/media/btn_icons/tune.svg")
@@ -717,14 +644,9 @@
         self.layer_display_button.button_type = "display_secondary"
         self.layer_display_button.setEnabled(False)
         self.layer_display_button.setSizePolicy(sizePolicy)
-<<<<<<< HEAD
+
         self.layer_display_button.setMinimumSize(QtCore.QSize(200, 80))
-=======
-        self.layer_display_button.setMinimumSize(QtCore.QSize(150, 50))
-        self.layer_display_button.setText("")
-        self.layer_display_button.setCheckable(False)
-        self.layer_display_button.setFlat(True)
->>>>>>> c10077b6
+
         self.layer_display_button.setProperty(
             "icon_pixmap", QtGui.QPixmap(":/ui/media/btn_icons/layers.svg")
         )
@@ -734,17 +656,9 @@
         self.print_time_display_button.button_type = "display_secondary"
         self.print_time_display_button.setEnabled(False)
         self.print_time_display_button.setSizePolicy(sizePolicy)
-<<<<<<< HEAD
+
         self.print_time_display_button.setMinimumSize(QtCore.QSize(200, 80))
-=======
-        self.print_time_display_button.setMinimumSize(QtCore.QSize(150, 50))
-        self.print_time_display_button.setCursor(
-            QtGui.QCursor(QtCore.Qt.CursorShape.SplitHCursor)
-        )
-        self.print_time_display_button.setText("")
-        self.print_time_display_button.setCheckable(False)
-        self.print_time_display_button.setFlat(True)
->>>>>>> c10077b6
+
         self.print_time_display_button.setProperty(
             "icon_pixmap", QtGui.QPixmap(":/ui/media/btn_icons/time.svg")
         )
