from functools import partial
from PyQt6 import QtCore, QtGui, QtWidgets
import typing

from lib.utils.icon_button import IconButton
from lib.utils.list_button import ListCustomButton
from lib.utils.blocks_Scrollbar import CustomScrollBar


class FilesPage(QtWidgets.QWidget):
    request_back_page: typing.ClassVar[QtCore.pyqtSignal] = QtCore.pyqtSignal(
        name="request_back_page"
    )
    file_selected: typing.ClassVar[QtCore.pyqtSignal] = QtCore.pyqtSignal(
        str, dict, name="file_selected"
    )
    request_file_info: typing.ClassVar[QtCore.pyqtSignal] = QtCore.pyqtSignal(
        str, name="request_file_info"
    )
    request_file_list_refresh: typing.ClassVar[QtCore.pyqtSignal] = (
        QtCore.pyqtSignal(name="request_file_list_refresh")
    )
    _current_file_name: str = ""
    file_list: list = []

    def __init__(self, parent) -> None:
        super().__init__(parent)
        self.setupUI()
        self.setMouseTracking(True)
        self.setAttribute(QtCore.Qt.WidgetAttribute.WA_AcceptTouchEvents, True)

        self.ReloadButton.clicked.connect(lambda: self.reload_list())
<<<<<<< HEAD
        self.listWidget.itemClicked.connect(self.fileItemClicked)
=======
>>>>>>> 778c3ebf

        self.listWidget.verticalScrollBar().valueChanged.connect(
            self.handlescrollbar
        )
        self.scrollbar.valueChanged.connect(self.handlescrollbar)

        self.scrollbar.valueChanged.connect(
            lambda value: self.listWidget.verticalScrollBar().setValue(value)
        )
<<<<<<< HEAD
        self.listWidget.itemClicked.connect(self.fileItemClicked)
        
=======
>>>>>>> 778c3ebf

    def showEvent(self, a0: QtGui.QShowEvent) -> None:
        self.add_file_entries()
        return super().showEvent(a0)

    def estimate_print_time(self, seconds: int) -> list:
        num_min, seconds = divmod(seconds, 60)
        num_hours, minutes = divmod(num_min, 60)
        days, hours = divmod(num_hours, 24)
        return [days, hours, minutes, seconds]

    @QtCore.pyqtSlot(dict, name="on_fileinfo")
    def on_fileinfo(self, filedata: dict) -> None:
        if self.buttons:
            estimated_time = filedata.get("estimated_time", 0)
            seconds = (
                int(estimated_time)
                if isinstance(estimated_time, (int, float))
                else 0
            )

            filament_type = (
                filedata.get("filament_type", "Unknown filament")
                if filedata.get("filament_type", "Unknown filament") != -1.0
                else "Unknown filament"
            )
            time_str = ""
            days, hours, minutes, _ = self.estimate_print_time(seconds)
            if seconds <= 0:
                time_str = "No time estimated"
            elif seconds < 60:
                time_str = "less than 1 minute"
            else:
                if days > 0:
                    time_str = f"{days}d {hours}h {minutes}m"
                elif hours > 0:
                    time_str = f"{hours}h {minutes}m"
                else:
                    time_str = f"{minutes}m"

            self.button.setRightText(f"{filament_type} - {time_str}")
            return
        self.file_selected.emit(str(self._current_file_name), filedata)

    @QtCore.pyqtSlot(name="reload_list")
    def reload_list(self) -> None:
        """Reload files list"""
        
        self.request_file_list_refresh.emit()

    @QtCore.pyqtSlot(list, name="on_file_list")
    def on_file_list(self, file_list: list) -> None:
        self.file_list.clear()
        self.file_list = file_list
        self.add_file_entries()

    @QtCore.pyqtSlot(QtWidgets.QListWidgetItem, name="file_item_clicked")
    def fileItemClicked(self, item: str) -> None:
        """Slot for List Item clicked

        Args:
            item (QListWidgetItem): Clicked item
        """
        # * Get the filename from the list item pressed
        if item is not None:
            self._current_file_name = item
            if self._current_file_name:
                self.request_file_info.emit(self._current_file_name)

    def add_file_entries(self) -> None:
        """Inserts the currently available gcode files on the QListWidget"""
        self.listWidget.clear()

        self.listWidget.setSpacing(35)
        index = 0
        self.buttons = True
<<<<<<< HEAD

        sorted_list = sorted(
            self.file_list, key=lambda x: x["modified"], reverse=True
        )

        for item in sorted_list:
            self.button = ListCustomButton(self)
            self.button.setText(str(item["path"][:-6]))
            self.request_file_info.emit(item["path"])

            self.button.setPixmap(
                QtGui.QPixmap(":/arrow_icons/media/btn_icons/right_arrow.svg")
            )
            self.button.setFixedSize(600, 80)
            self.button.setLeftFontSize(17)
            self.button.setRightFontSize(12)

=======

        sorted_list = sorted(
            self.file_list, key=lambda x: x["modified"], reverse=True
        )

        for item in sorted_list:
            self.button = ListCustomButton(self)
            self.button.setText(str(item["path"][:-6]))
            self.request_file_info.emit(item["path"])

            self.button.setPixmap(
                QtGui.QPixmap(":/arrow_icons/media/btn_icons/right_arrow.svg")
            )
            self.button.setFixedSize(600, 80)
            self.button.setLeftFontSize(17)
            self.button.setRightFontSize(12)

>>>>>>> 778c3ebf
            list_item = QtWidgets.QListWidgetItem()
            list_item.setSizeHint(self.button.sizeHint())

            self.listWidget.addItem(list_item)
            self.listWidget.setItemWidget(list_item, self.button)

            namefile = str(item["path"])
            self.button.clicked.connect(
                partial(self.fileItemClicked, namefile)
            )
            index += 1

        self.buttons = False

        spacer_item = QtWidgets.QListWidgetItem()
        spacer_widget = QtWidgets.QWidget()
        spacer_widget.setFixedHeight(10)
        spacer_item.setSizeHint(spacer_widget.sizeHint())
        self.listWidget.addItem(spacer_item)

        self.scrollbar.setMinimum(
            self.listWidget.verticalScrollBar().minimum()
        )
        self.scrollbar.setMaximum(
            self.listWidget.verticalScrollBar().maximum()
        )
        self.scrollbar.setPageStep(
            self.listWidget.verticalScrollBar().pageStep()
        )

    def handlescrollbar(self, value):
        # Block signals to avoid recursion

        self.scrollbar.blockSignals(True)
        self.scrollbar.setValue(value)
        self.scrollbar.blockSignals(False)

    def setupUI(self):
        sizePolicy = QtWidgets.QSizePolicy(
            QtWidgets.QSizePolicy.Policy.MinimumExpanding,
            QtWidgets.QSizePolicy.Policy.MinimumExpanding,
        )
        sizePolicy.setHorizontalStretch(1)
        sizePolicy.setVerticalStretch(1)
        sizePolicy.setHeightForWidth(self.sizePolicy().hasHeightForWidth())
        self.setSizePolicy(sizePolicy)
        self.setMinimumSize(QtCore.QSize(710, 400))
        self.setMaximumSize(QtCore.QSize(720, 420))
        font = QtGui.QFont()
        font.setStyleStrategy(QtGui.QFont.StyleStrategy.PreferAntialias)
        self.setFont(font)
        self.setLayoutDirection(QtCore.Qt.LayoutDirection.LeftToRight)
        self.setAutoFillBackground(False)
        self.setStyleSheet(
            "#file_page{\n    background-color: transparent;\n}"
        )
        self.verticalLayout_5 = QtWidgets.QVBoxLayout(self)
        self.verticalLayout_5.setObjectName("verticalLayout_5")
        self.fp_header_layout = QtWidgets.QHBoxLayout()
        self.fp_header_layout.setObjectName("fp_header_layout")
        self.back_btn = IconButton(parent=self)
        self.back_btn.setMinimumSize(QtCore.QSize(60, 60))
        self.back_btn.setMaximumSize(QtCore.QSize(60, 60))
        self.back_btn.setFlat(True)
        self.back_btn.setProperty(
            "icon_pixmap", QtGui.QPixmap(":/ui/media/btn_icons/back.svg")
        )
        self.back_btn.setObjectName("back_btn")
        self.fp_header_layout.addWidget(
            self.back_btn, 0, QtCore.Qt.AlignmentFlag.AlignLeft
        )
        self.ReloadButton = IconButton(parent=self)
        self.ReloadButton.setMinimumSize(QtCore.QSize(60, 60))
        self.ReloadButton.setMaximumSize(QtCore.QSize(60, 60))
        self.ReloadButton.setFlat(True)
        self.ReloadButton.setProperty(
            "icon_pixmap", QtGui.QPixmap(":/ui/media/btn_icons/refresh.svg")
        )
        self.ReloadButton.setObjectName("ReloadButton")
        self.fp_header_layout.addWidget(
            self.ReloadButton, 0, QtCore.Qt.AlignmentFlag.AlignRight
        )
        self.verticalLayout_5.addLayout(self.fp_header_layout)
        self.line = QtWidgets.QFrame(parent=self)
        self.line.setMinimumSize(QtCore.QSize(0, 0))
        self.line.setFrameShape(QtWidgets.QFrame.Shape.HLine)
        self.line.setFrameShadow(QtWidgets.QFrame.Shadow.Sunken)
        self.line.setObjectName("line")
        self.verticalLayout_5.addWidget(self.line)
        self.fp_content_layout = QtWidgets.QHBoxLayout()
        self.fp_content_layout.setContentsMargins(0, 0, 0, 0)
        self.fp_content_layout.setObjectName("fp_content_layout")
        self.listWidget = QtWidgets.QListWidget(parent=self)
        self.listWidget.setProperty("showDropIndicator", False)
        self.listWidget.setProperty("selectionMode", "NoSelection")
        self.listWidget.setStyleSheet("background: transparent;")
        self.listWidget.setDefaultDropAction(QtCore.Qt.DropAction.IgnoreAction)
        self.listWidget.setUniformItemSizes(True)
        self.listWidget.setObjectName("listWidget")
        self.listWidget.setFocusPolicy(QtCore.Qt.FocusPolicy.NoFocus)
        self.listWidget.setDefaultDropAction(QtCore.Qt.DropAction.IgnoreAction)
        self.listWidget.setSelectionBehavior(
            QtWidgets.QAbstractItemView.SelectionBehavior.SelectItems
        )
        self.listWidget.setVerticalScrollMode(
            QtWidgets.QAbstractItemView.ScrollMode.ScrollPerPixel
        )
        self.listWidget.setVerticalScrollBarPolicy(
            QtCore.Qt.ScrollBarPolicy.ScrollBarAlwaysOff
        )
        QtWidgets.QScroller.grabGesture(
            self.listWidget,
            QtWidgets.QScroller.ScrollerGestureType.TouchGesture,
        )
        QtWidgets.QScroller.grabGesture(
            self.listWidget,
            QtWidgets.QScroller.ScrollerGestureType.LeftMouseButtonGesture,
        )
        self.listWidget.setEditTriggers(
            QtWidgets.QAbstractItemView.EditTrigger.NoEditTriggers
        )

        scroller_instance = QtWidgets.QScroller.scroller(self.listWidget)
        scroller_props = scroller_instance.scrollerProperties()
        scroller_props.setScrollMetric(
            QtWidgets.QScrollerProperties.ScrollMetric.DragVelocitySmoothingFactor,
            0.05,  # Lower = more responsive
        )
        scroller_props.setScrollMetric(
            QtWidgets.QScrollerProperties.ScrollMetric.DecelerationFactor,
            0.4,  # higher = less inertia
        )
        QtWidgets.QScroller.scroller(self.listWidget).setScrollerProperties(
            scroller_props
        )

        self.fp_content_layout.addWidget(self.listWidget)
        self.scrollbar = CustomScrollBar()
        self.fp_content_layout.addWidget(self.scrollbar)
        self.verticalLayout_5.addLayout(self.fp_content_layout)
        self.scrollbar.setAttribute(
            QtCore.Qt.WidgetAttribute.WA_TransparentForMouseEvents, True
        )
        self.scroller = QtWidgets.QScroller.scroller(self.listWidget)<|MERGE_RESOLUTION|>--- conflicted
+++ resolved
@@ -30,11 +30,6 @@
         self.setAttribute(QtCore.Qt.WidgetAttribute.WA_AcceptTouchEvents, True)
 
         self.ReloadButton.clicked.connect(lambda: self.reload_list())
-<<<<<<< HEAD
-        self.listWidget.itemClicked.connect(self.fileItemClicked)
-=======
->>>>>>> 778c3ebf
-
         self.listWidget.verticalScrollBar().valueChanged.connect(
             self.handlescrollbar
         )
@@ -43,11 +38,8 @@
         self.scrollbar.valueChanged.connect(
             lambda value: self.listWidget.verticalScrollBar().setValue(value)
         )
-<<<<<<< HEAD
         self.listWidget.itemClicked.connect(self.fileItemClicked)
         
-=======
->>>>>>> 778c3ebf
 
     def showEvent(self, a0: QtGui.QShowEvent) -> None:
         self.add_file_entries()
@@ -124,7 +116,6 @@
         self.listWidget.setSpacing(35)
         index = 0
         self.buttons = True
-<<<<<<< HEAD
 
         sorted_list = sorted(
             self.file_list, key=lambda x: x["modified"], reverse=True
@@ -142,25 +133,6 @@
             self.button.setLeftFontSize(17)
             self.button.setRightFontSize(12)
 
-=======
-
-        sorted_list = sorted(
-            self.file_list, key=lambda x: x["modified"], reverse=True
-        )
-
-        for item in sorted_list:
-            self.button = ListCustomButton(self)
-            self.button.setText(str(item["path"][:-6]))
-            self.request_file_info.emit(item["path"])
-
-            self.button.setPixmap(
-                QtGui.QPixmap(":/arrow_icons/media/btn_icons/right_arrow.svg")
-            )
-            self.button.setFixedSize(600, 80)
-            self.button.setLeftFontSize(17)
-            self.button.setRightFontSize(12)
-
->>>>>>> 778c3ebf
             list_item = QtWidgets.QListWidgetItem()
             list_item.setSizeHint(self.button.sizeHint())
 
