import typing

from lib.utils.blocks_button import BlocksCustomButton
from lib.utils.blocks_label import BlocksLabel
from PyQt6 import QtCore, QtGui, QtWidgets


class ConfirmWidget(QtWidgets.QWidget):
    on_accept: typing.ClassVar[QtCore.pyqtSignal] = QtCore.pyqtSignal(
        str, list, name="on_accept"
    )
    on_reject: typing.ClassVar[QtCore.pyqtSignal] = QtCore.pyqtSignal(
        name="on_reject"
    )

    def __init__(self, parent) -> None:
        super().__init__(parent)
        self.setupUI()
        self.setMouseTracking(True)
        self.setAttribute(QtCore.Qt.WidgetAttribute.WA_AcceptTouchEvents, True)
        self.thumbnail: QtGui.QImage = QtGui.QImage()
        self.confirm_button.clicked.connect(
            lambda: self.on_accept.emit(
                str(self.cf_file_name._text), self._thumbnails
            )
        )
        self.reject_button.clicked.connect(self.on_reject.emit)

    @QtCore.pyqtSlot(str, dict, name="on_show_widget")
    def on_show_widget(self, text: str, filedata: dict | None = None) -> None:
        self.cf_file_name.setText(str(text))
        if not filedata:
            return
        self._thumbnails = filedata.get("thumbnail_images")

        if self._thumbnails:
            _biggest_thumbnail = self._thumbnails[2]
            self.thumbnail = QtGui.QImage(_biggest_thumbnail)

        _total_filament = filedata.get("filament_total")
        _estimated_time = filedata.get("estimated_time")

        if isinstance(_estimated_time, str):
            seconds = 0
        else:
            seconds = _estimated_time

        _estimated_time = self.estimate_print_time(seconds)

<<<<<<< HEAD

=======
>>>>>>> 778c3ebf
        self.cf_info.setText(
            "Total Filament:"
            + str(_total_filament)
            + "\n"
            + "Slicer time: "
            + str(_estimated_time[0])
            + " days "
            + str(_estimated_time[1])
            + " hours "
            + str(_estimated_time[2])
            + " minutes "
            + str(_estimated_time[3])
            + " seconds"
        )
        self.repaint()
    def estimate_print_time(self, seconds: int) -> list:
        """Convert time in seconds format to days, hours, minutes, seconds.

        Args:
            seconds (int): Seconds

        Returns:
            list: list that contains the converted information [days, hours, minutes, seconds]
        """
        num_min, seconds = divmod(seconds, 60)
        num_hours, minutes = divmod(num_min, 60)
        days, hours = divmod(num_hours, 24)
        return [days, hours, minutes, seconds]

    def estimate_print_time(self, seconds: int) -> list:
        """Convert time in seconds format to days, hours, minutes, seconds.

        Args:
            seconds (int): Seconds

        Returns:
            list: list that contains the converted information [days, hours, minutes, seconds]
        """
        num_min, seconds = divmod(seconds, 60)
        num_hours, minutes = divmod(num_min, 60)
        days, hours = divmod(num_hours, 24)
        return [days, hours, minutes, seconds]

    def paintEvent(self, event: QtGui.QPaintEvent) -> None:
        if not hasattr(self, "_scene"):
            self._scene = QtWidgets.QGraphicsScene(self)
            self.cf_thumbnail.setScene(self._scene)

        # Pick thumbnail or fallback logo
        if self.thumbnail.isNull():
            self.thumbnail = QtGui.QImage(
                "BlocksScreen/lib/ui/resources/media/logoblocks400x300.png"
            )

        # Scene rectangle (available display area)
        graphics_rect = self.cf_thumbnail.rect().toRectF()

        # Scale pixmap preserving aspect ratio
        pixmap = QtGui.QPixmap.fromImage(self.thumbnail).scaled(
            graphics_rect.size().toSize(),
            QtCore.Qt.AspectRatioMode.KeepAspectRatio,
            QtCore.Qt.TransformationMode.SmoothTransformation,
        )

        # Centering offsets
        adjusted_x = (graphics_rect.width() - pixmap.width()) / 2.0
        adjusted_y = (graphics_rect.height() - pixmap.height()) / 2.0

        # Update existing pixmap item or create it once
        if not hasattr(self, "_pixmap_item"):
            self._pixmap_item = QtWidgets.QGraphicsPixmapItem(pixmap)
            self._scene.addItem(self._pixmap_item)
        else:
            self._pixmap_item.setPixmap(pixmap)

        self._pixmap_item.setPos(adjusted_x, adjusted_y)
        self._scene.setSceneRect(graphics_rect)

    def showEvent(self, a0: QtGui.QShowEvent) -> None:
        if not self.thumbnail:
            self.cf_thumbnail.close()
        return super().showEvent(a0)

    def hideEvent(self, a0: QtGui.QHideEvent) -> None:
        return super().hideEvent(a0)

    def setupUI(self) -> None:
        sizePolicy = QtWidgets.QSizePolicy(
            QtWidgets.QSizePolicy.Policy.MinimumExpanding,
            QtWidgets.QSizePolicy.Policy.MinimumExpanding,
        )
        sizePolicy.setHorizontalStretch(1)
        sizePolicy.setVerticalStretch(1)
        sizePolicy.setHeightForWidth(self.sizePolicy().hasHeightForWidth())
        self.setSizePolicy(sizePolicy)
        self.setMinimumSize(QtCore.QSize(710, 400))
        self.setMaximumSize(QtCore.QSize(720, 420))
        self.setLayoutDirection(QtCore.Qt.LayoutDirection.LeftToRight)
        self.verticalLayout_4 = QtWidgets.QVBoxLayout(self)
        self.verticalLayout_4.setObjectName("verticalLayout_4")
        self.cf_header_title = QtWidgets.QHBoxLayout()
        self.cf_header_title.setObjectName("cf_header_title")
        self.confirm_title_label = QtWidgets.QLabel(parent=self)
        self.confirm_title_label.setMinimumSize(QtCore.QSize(0, 60))
        self.confirm_title_label.setMaximumSize(QtCore.QSize(16777215, 60))
        font = QtGui.QFont()
        font.setFamily("Momcake")
        font.setPointSize(24)
        self.confirm_title_label.setFont(font)
        self.confirm_title_label.setLayoutDirection(
            QtCore.Qt.LayoutDirection.RightToLeft
        )
        self.confirm_title_label.setStyleSheet(
            "background: transparent; color: white;"
        )
        self.confirm_title_label.setAlignment(
            QtCore.Qt.AlignmentFlag.AlignCenter
        )
        self.confirm_title_label.setObjectName("confirm_title_label")
        self.cf_header_title.addWidget(self.confirm_title_label)
        self.verticalLayout_4.addLayout(self.cf_header_title)
        self.cf_content_vertical_layout = QtWidgets.QHBoxLayout()
        self.cf_content_vertical_layout.setObjectName(
            "cf_content_vertical_layout"
        )
        self.cf_content_horizontal_layout = QtWidgets.QVBoxLayout()
        self.cf_content_horizontal_layout.setObjectName(
            "cf_content_horizontal_layout"
        )
        self.cf_info = QtWidgets.QLabel(parent=self)
        self.cf_info.setEnabled(True)
        self.cf_info.setMinimumSize(QtCore.QSize(200, 60))
        self.cf_info.setMaximumSize(QtCore.QSize(250, 60))
        font = QtGui.QFont()
        font.setFamily("Momcake")
        font.setPointSize(14)
        self.cf_info.setFont(font)
        self.cf_info.setStyleSheet("background: transparent; color: white;")
        self.cf_info.setAlignment(QtCore.Qt.AlignmentFlag.AlignCenter)
        self.cf_info.setWordWrap(True)
        self.cf_info.setObjectName("cf_info")
        self.cf_content_horizontal_layout.addWidget(
            self.cf_info,
            0,
            QtCore.Qt.AlignmentFlag.AlignHCenter
            | QtCore.Qt.AlignmentFlag.AlignVCenter,
        )
        self.cf_file_name = BlocksLabel(parent=self)
        self.cf_file_name.setEnabled(True)
        self.cf_file_name.setMinimumSize(QtCore.QSize(250, 80))
        self.cf_file_name.setMaximumSize(QtCore.QSize(250, 80))
        font = QtGui.QFont()
        font.setFamily("Momcake")
        font.setPointSize(14)
        self.cf_file_name.setFont(font)
        self.cf_file_name.setStyleSheet(
            "background: transparent; color: white;"
        )
        self.cf_file_name.setAlignment(QtCore.Qt.AlignmentFlag.AlignCenter)
        self.cf_file_name.setWordWrap(True)
        self.cf_file_name.setObjectName("cf_file_name")
        self.cf_content_horizontal_layout.addWidget(
            self.cf_file_name, 0, QtCore.Qt.AlignmentFlag.AlignHCenter
        )
        self.cf_confirm_layout = QtWidgets.QVBoxLayout()
        self.cf_confirm_layout.setSizeConstraint(
            QtWidgets.QLayout.SizeConstraint.SetFixedSize
        )
        self.cf_confirm_layout.setContentsMargins(0, 0, 0, 0)
        self.cf_confirm_layout.setSpacing(2)
        self.cf_confirm_layout.setObjectName("cf_confirm_layout")
        self.confirm_button = BlocksCustomButton(parent=self)
        self.confirm_button.setMinimumSize(QtCore.QSize(250, 70))
        self.confirm_button.setMaximumSize(QtCore.QSize(250, 70))
        font = QtGui.QFont()
        font.setFamily("Momcake")
        font.setPointSize(18)
        font.setItalic(False)
        font.setStyleStrategy(QtGui.QFont.StyleStrategy.PreferAntialias)
        self.confirm_button.setFont(font)
        self.confirm_button.setMouseTracking(False)
        self.confirm_button.setTabletTracking(True)
        self.confirm_button.setContextMenuPolicy(
            QtCore.Qt.ContextMenuPolicy.NoContextMenu
        )
        self.confirm_button.setLayoutDirection(
            QtCore.Qt.LayoutDirection.LeftToRight
        )
        self.confirm_button.setStyleSheet("")
        self.confirm_button.setAutoDefault(False)
        self.confirm_button.setFlat(True)
        self.confirm_button.setProperty(
            "icon_pixmap", QtGui.QPixmap(":/dialog/media/btn_icons/yes.svg")
        )
        self.confirm_button.setObjectName("confirm_button")
        self.cf_confirm_layout.addWidget(
            self.confirm_button,
            0,
            QtCore.Qt.AlignmentFlag.AlignHCenter
            | QtCore.Qt.AlignmentFlag.AlignVCenter,
        )
        self.reject_button = BlocksCustomButton(parent=self)
        sizePolicy = QtWidgets.QSizePolicy(
            QtWidgets.QSizePolicy.Policy.Fixed,
            QtWidgets.QSizePolicy.Policy.Fixed,
        )
        sizePolicy.setHorizontalStretch(0)
        sizePolicy.setVerticalStretch(0)
        sizePolicy.setHeightForWidth(
            self.reject_button.sizePolicy().hasHeightForWidth()
        )
        self.reject_button.setSizePolicy(sizePolicy)
        self.reject_button.setMinimumSize(QtCore.QSize(250, 70))
        self.reject_button.setMaximumSize(QtCore.QSize(250, 70))
        font = QtGui.QFont()
        font.setFamily("Momcake")
        font.setPointSize(18)
        font.setItalic(False)
        font.setStyleStrategy(QtGui.QFont.StyleStrategy.PreferAntialias)

        self.reject_button.setFont(font)
        self.reject_button.setMouseTracking(False)
        self.reject_button.setTabletTracking(True)
        self.reject_button.setContextMenuPolicy(
            QtCore.Qt.ContextMenuPolicy.NoContextMenu
        )
        self.reject_button.setLayoutDirection(
            QtCore.Qt.LayoutDirection.LeftToRight
        )
        self.reject_button.setStyleSheet("")
        self.reject_button.setAutoDefault(False)
        self.reject_button.setFlat(True)
        self.reject_button.setProperty(
            "icon_pixmap", QtGui.QPixmap(":/dialog/media/btn_icons/no.svg")
        )
        self.reject_button.setObjectName("reject")
        self.cf_confirm_layout.addWidget(
            self.reject_button,
            0,
            QtCore.Qt.AlignmentFlag.AlignHCenter
            | QtCore.Qt.AlignmentFlag.AlignVCenter,
        )
        self.cf_content_horizontal_layout.addLayout(self.cf_confirm_layout)
        self.cf_content_vertical_layout.addLayout(
            self.cf_content_horizontal_layout
        )
        self.cf_thumbnail = QtWidgets.QGraphicsView(self)
        sizePolicy = QtWidgets.QSizePolicy(
            QtWidgets.QSizePolicy.Policy.Expanding,
            QtWidgets.QSizePolicy.Policy.Expanding,
        )
        sizePolicy.setHorizontalStretch(1)
        sizePolicy.setVerticalStretch(1)
        sizePolicy.setHeightForWidth(
            self.cf_thumbnail.sizePolicy().hasHeightForWidth()
        )
        self.cf_thumbnail.setSizePolicy(sizePolicy)
        self.cf_thumbnail.setMinimumSize(QtCore.QSize(400, 300))
        self.cf_thumbnail.setMaximumSize(QtCore.QSize(400, 300))
        self.cf_thumbnail.setStyleSheet(
            "QGraphicsView{\nbackground-color: transparent;\n}"
        )
        self.cf_thumbnail.setFrameShape(QtWidgets.QFrame.Shape.NoFrame)
        self.cf_thumbnail.setFrameShadow(QtWidgets.QFrame.Shadow.Plain)
        self.cf_thumbnail.setVerticalScrollBarPolicy(
            QtCore.Qt.ScrollBarPolicy.ScrollBarAlwaysOff
        )
        self.cf_thumbnail.setHorizontalScrollBarPolicy(
            QtCore.Qt.ScrollBarPolicy.ScrollBarAlwaysOff
        )
        self.cf_thumbnail.setSizeAdjustPolicy(
            QtWidgets.QAbstractScrollArea.SizeAdjustPolicy.AdjustIgnored
        )
        brush = QtGui.QBrush(QtGui.QColor(0, 0, 0, 0))
        brush.setStyle(QtCore.Qt.BrushStyle.NoBrush)
        self.cf_thumbnail.setBackgroundBrush(brush)
        self.cf_thumbnail.setRenderHints(
            QtGui.QPainter.RenderHint.Antialiasing
            | QtGui.QPainter.RenderHint.SmoothPixmapTransform
            | QtGui.QPainter.RenderHint.TextAntialiasing
        )
        self.cf_thumbnail.setViewportUpdateMode(
            QtWidgets.QGraphicsView.ViewportUpdateMode.SmartViewportUpdate
        )
        self.cf_thumbnail.setObjectName("cf_thumbnail")
        self.cf_content_vertical_layout.addWidget(
            self.cf_thumbnail,
            0,
            QtCore.Qt.AlignmentFlag.AlignRight
            | QtCore.Qt.AlignmentFlag.AlignVCenter,
        )
        self.verticalLayout_4.addLayout(self.cf_content_vertical_layout)

        self.confirm_title_label.setText("Print File?")
        self.confirm_button.setText("Accept")
        self.reject_button.setText("Cancel")<|MERGE_RESOLUTION|>--- conflicted
+++ resolved
@@ -47,10 +47,6 @@
 
         _estimated_time = self.estimate_print_time(seconds)
 
-<<<<<<< HEAD
-
-=======
->>>>>>> 778c3ebf
         self.cf_info.setText(
             "Total Filament:"
             + str(_total_filament)
@@ -66,19 +62,7 @@
             + " seconds"
         )
         self.repaint()
-    def estimate_print_time(self, seconds: int) -> list:
-        """Convert time in seconds format to days, hours, minutes, seconds.
-
-        Args:
-            seconds (int): Seconds
-
-        Returns:
-            list: list that contains the converted information [days, hours, minutes, seconds]
-        """
-        num_min, seconds = divmod(seconds, 60)
-        num_hours, minutes = divmod(num_min, 60)
-        days, hours = divmod(num_hours, 24)
-        return [days, hours, minutes, seconds]
+    
 
     def estimate_print_time(self, seconds: int) -> list:
         """Convert time in seconds format to days, hours, minutes, seconds.
