--- conflicted
+++ resolved
@@ -1,552 +1,549 @@
-from __future__ import annotations
-
-import typing
-from functools import partial
-import re
-from lib.moonrakerComm import MoonWebSocket
-from lib.panels.widgets.loadPage import LoadScreen
-from lib.panels.widgets.numpadPage import CustomNumpad
-from lib.panels.widgets.printcorePage import SwapPrintcorePage
-from lib.panels.widgets.probeHelperPage import ProbeHelper
-from lib.printer import Printer
-from lib.ui.controlStackedWidget_ui import Ui_controlStackedWidget
-from PyQt6 import QtCore, QtGui, QtWidgets
-
-from lib.panels.widgets.popupDialogWidget import Popup
-
-class ControlTab(QtWidgets.QStackedWidget):
-    """Printer Control Stacked Widget"""
-
-    request_back_button = QtCore.pyqtSignal(name="request-back-button")
-    request_change_page = QtCore.pyqtSignal(int, int, name="request-change-page")
-    request_numpad_signal = QtCore.pyqtSignal(
-        int,
-        str,
-        str,
-        "PyQt_PyObject",
-        QtWidgets.QStackedWidget,
-        name="request-numpad",
-    )
-    run_gcode_signal: typing.ClassVar[QtCore.pyqtSignal] = QtCore.pyqtSignal(
-        str, name="run-gcode"
-    )
-    disable_popups: typing.ClassVar[QtCore.pyqtSignal] = QtCore.pyqtSignal(
-        bool, name="disable-popups"
-    )
-    request_numpad: typing.ClassVar[QtCore.pyqtSignal] = QtCore.pyqtSignal(
-        [str, int, "PyQt_PyObject"],
-        [str, int, "PyQt_PyObject", int, int],
-        name="request-numpad",
-    )
-    request_file_info: typing.ClassVar[QtCore.pyqtSignal] = QtCore.pyqtSignal(
-        str, name="request-file-info"
-    )
-
-    def __init__(
-        self,
-        parent: QtWidgets.QWidget,
-        ws: MoonWebSocket,
-        printer: Printer,
-        /,
-    ) -> None:
-        super().__init__(parent)
-        self.panel = Ui_controlStackedWidget()
-        self.panel.setupUi(self)
-
-        self.popup = Popup(self)
-
-        self.ws: MoonWebSocket = ws
-        self.printer: Printer = printer
-        self.setLayoutDirection(QtCore.Qt.LayoutDirection.LeftToRight)
-        self.timers = []
-        self.extruder_info: dict = {}
-        self.bed_info: dict = {}
-        self.toolhead_info: dict = {}
-        self.extrude_length: int = 10
-        self.extrude_feedrate: int = 2
-        self.extrude_page_message: str = ""
-        self.move_length: float = 1.0
-        self.move_speed: float = 25.0
-        self.probe_helper_page = ProbeHelper(self)
-        self.addWidget(self.probe_helper_page)
-        self.printcores_page = SwapPrintcorePage(self)
-        self.addWidget(self.printcores_page)
-        self.loadpage = LoadScreen(self, LoadScreen.AnimationGIF.DEFAULT)
-        self.addWidget(self.loadpage)
-        self.probe_helper_page.request_page_view.connect(
-            partial(self.change_page, self.indexOf(self.probe_helper_page))
-        )
-        self.probe_helper_page.query_printer_object.connect(self.ws.api.object_query)
-        self.probe_helper_page.run_gcode_signal.connect(self.ws.api.run_gcode)
-        self.probe_helper_page.request_back.connect(self.back_button)
-        self.printer.available_gcode_cmds.connect(
-            self.probe_helper_page.on_available_gcode_cmds
-        )
-        self.probe_helper_page.subscribe_config[str, "PyQt_PyObject"].connect(
-            self.printer.on_subscribe_config
-        )
-        self.probe_helper_page.subscribe_config[list, "PyQt_PyObject"].connect(
-            self.printer.on_subscribe_config
-        )
-        self.printer.gcode_move_update.connect(
-            self.probe_helper_page.on_gcode_move_update
-        )
-        self.printer.manual_probe_update.connect(
-            self.probe_helper_page.on_manual_probe_update
-        )
-        self.printer.printer_config.connect(self.probe_helper_page.on_printer_config)
-        self.printer.gcode_response.connect(
-            self.probe_helper_page.handle_gcode_response
-        )
-        self.printer.toolhead_update[str, list].connect(self.on_toolhead_update)
-        self.printer.extruder_update.connect(self.on_extruder_update)
-        self.printer.heater_bed_update.connect(self.on_heater_bed_update)
-        self.panel.cp_motion_btn.clicked.connect(
-            partial(self.change_page, self.indexOf(self.panel.motion_page))
-        )
-        self.panel.cp_temperature_btn.clicked.connect(
-            partial(self.change_page, self.indexOf(self.panel.temperature_page))
-        )
-        self.panel.cp_switch_print_core_btn.clicked.connect(self.show_swapcore)
-        self.panel.cp_printer_settings_btn.clicked.connect(
-            partial(
-                self.change_page,
-                self.indexOf(self.panel.printer_settings_page),
-            )
-        )
-        self.panel.cp_nozzles_calibration_btn.clicked.connect(
-            partial(self.change_page, self.indexOf(self.probe_helper_page))
-        )
-        self.panel.motion_extrude_btn.clicked.connect(
-            partial(self.change_page, self.indexOf(self.panel.extrude_page))
-        )
-        self.panel.motion_move_axis_btn.clicked.connect(
-            partial(self.change_page, self.indexOf(self.panel.move_axis_page))
-        )
-        self.panel.mp_back_btn.clicked.connect(self.back_button)
-        self.panel.motion_auto_home_btn.clicked.connect(
-            partial(self.run_gcode_signal.emit, "G28\nM400")
-        )
-        self.panel.motion_disable_steppers_btn.clicked.connect(
-            partial(self.run_gcode_signal.emit, "M84\nM400")
-        )
-        self.panel.exp_back_btn.clicked.connect(self.back_button)
-        self.panel.extrude_select_length_10_btn.toggled.connect(
-            partial(
-                self.handle_toggle_extrude_length,
-                caller=self.panel.extrude_select_length_10_btn,
-                value=10,
-            )
-        )
-        self.panel.extrude_select_length_50_btn.toggled.connect(
-            partial(
-                self.handle_toggle_extrude_length,
-                caller=self.panel.extrude_select_length_50_btn,
-                value=50,
-            )
-        )
-        self.panel.extrude_select_length_100_btn.toggled.connect(
-            partial(
-                self.handle_toggle_extrude_length,
-                caller=self.panel.extrude_select_length_100_btn,
-                value=100,
-            )
-        )
-        self.panel.extrude_select_feedrate_2_btn.toggled.connect(
-            partial(
-                self.handle_toggle_extrude_feedrate,
-                caller=self.panel.extrude_select_feedrate_2_btn,
-                value=2,
-            )
-        )
-        self.panel.extrude_select_feedrate_5_btn.toggled.connect(
-            partial(
-                self.handle_toggle_extrude_feedrate,
-                caller=self.panel.extrude_select_feedrate_5_btn,
-                value=5,
-            )
-        )
-        self.panel.extrude_select_feedrate_10_btn.toggled.connect(
-            partial(
-                self.handle_toggle_extrude_feedrate,
-                caller=self.panel.extrude_select_feedrate_10_btn,
-                value=10,
-            )
-        )
-        self.panel.mva_select_length_1_btn.toggled.connect(
-            partial(self.handle_select_move_length, value=1.0)
-        )
-        self.panel.mva_select_length_10_btn.toggled.connect(
-            partial(self.handle_select_move_length, value=10.0)
-        )
-        self.panel.mva_select_length_100_btn.toggled.connect(
-            partial(self.handle_select_move_length, value=100.0)
-        )
-        self.panel.mva_select_speed_25_btn.toggled.connect(
-            partial(self.handle_select_move_speed, value=25.0)
-        )
-        self.panel.mva_select_speed_50_btn.toggled.connect(
-            partial(self.handle_select_move_speed, value=50.0)
-        )
-        self.panel.mva_select_speed_100_btn.toggled.connect(
-            partial(self.handle_select_move_speed, value=100.0)
-        )
-        self.panel.exp_extrude_btn.clicked.connect(
-            partial(self.handle_extrusion, True)
-        )  # True for extrusion
-        self.panel.exp_unextrude_btn.clicked.connect(
-            partial(self.handle_extrusion, False)
-        )  # False for retraction
-        # Move Axis
-        self.panel.mva_back_btn.clicked.connect(self.back_button)
-        self.panel.mva_home_x_btn.clicked.connect(
-            partial(self.run_gcode_signal.emit, "G28 X\nM400")
-        )
-        self.panel.mva_home_y_btn.clicked.connect(
-            partial(self.run_gcode_signal.emit, "G28 Y\nM400")
-        )
-        self.panel.mva_home_z_btn.clicked.connect(
-            partial(self.run_gcode_signal.emit, "G28 Z\nM400")
-        )
-        self.panel.mva_home_all_btn.clicked.connect(
-            partial(self.run_gcode_signal.emit, "G28\nM400")
-        )
-        self.panel.mva_up_btn.clicked.connect(partial(self.handle_move_axis, "Y"))
-        self.panel.mva_down_btn.clicked.connect(partial(self.handle_move_axis, "Y-"))
-        self.panel.mva_right_btn.clicked.connect(partial(self.handle_move_axis, "X"))
-        self.panel.mva_left_btn.clicked.connect(partial(self.handle_move_axis, "X-"))
-        self.panel.mva_z_up.clicked.connect(
-            partial(self.handle_move_axis, "Z-")  # Move nozzle closer to bed
-        )
-        self.panel.mva_z_down.clicked.connect(
-            partial(self.handle_move_axis, "Z")  # Move nozzle away from bed
-        )
-        self.panel.temp_back_button.clicked.connect(self.back_button)
-        self.panel.printer_settings_back_btn.clicked.connect(self.back_button)
-        self.run_gcode_signal.connect(self.ws.api.run_gcode)
-        # @ object temperature change clicked
-        self.numpadPage = CustomNumpad(self)
-        self.numpadPage.request_back.connect(self.request_back_button)
-        self.addWidget(self.numpadPage)
-
-        self.panel.extruder_temp_display.clicked.connect(
-            lambda: self.request_numpad[str, int, "PyQt_PyObject", int, int].emit(
-                "Extruder Temperature",
-                int(round(float(self.panel.extruder_temp_display.secondary_text))),
-                self.on_numpad_change,
-                0,
-                300,  # TODO: Get this value from printer objects
-            )
-        )
-        self.panel.bed_temp_display.clicked.connect(
-            lambda: self.request_numpad[str, int, "PyQt_PyObject", int, int].emit(
-                "Bed Temperature",
-                int(round(float(self.panel.bed_temp_display.secondary_text))),
-                self.on_numpad_change,
-                0,
-                120,  # TODO: Get this value from printer objects
-            )
-        )
-        self.request_numpad[str, int, "PyQt_PyObject", int, int].connect(
-            self.on_numpad_request
-        )
-
-        self.panel.cooldown_btn.clicked.connect(
-            lambda: self.run_gcode_signal.emit(
-                "SET_HEATER_TEMPERATURE HEATER=heater_bed TARGET=0\n\
-                SET_HEATER_TEMPERATURE HEATER=extruder TARGET=0"
-            )
-        )
-
-        self.panel.cp_z_tilt_btn.clicked.connect(
-            lambda: self.handle_ztilt()
-        )
-
-        self.printcores_page.pc_accept.clicked.connect(self.handle_swapcore)
-
-        self.ws.klippy_state_signal.connect(self.on_klippy_status)
-        self.printer.on_printcore_update.connect(self.handle_printcoreupdate)
-
-        self.panel.cp_printer_settings_btn.hide()
-
-<<<<<<< HEAD
-
-    def handle_printcoreupdate(self, value:dict):
-
-        if value["swapping"] == "idle":
-            return
-
-        if value["swapping"] == "in_pos":
-            self.loadpage.hide()
-            self.printcores_page.show()
-            self.disable_popups.emit(True)
-            self.printcores_page.setText(
-                "Please Insert Print Core \n \n Afterwards click continue"
-            )
-        if value["swapping"] == "unloading":
-            self.loadpage.set_status_message("Unloading print core")
-        
-        if value["swapping"] == "cleaning":
-            self.loadpage.set_status_message("Cleaning print core")
-
-        
-
-=======
-        self.printer.gcode_response.connect(self._handle_gcode_response)
-
-
-
-    def _handle_gcode_response(self, messages: list):
-        """Handle gcode response for Z-tilt adjustment"""
-        pattern = r"Retries:\s*(\d+)/(\d+).*?range:\s*([\d.]+)\s*tolerance:\s*([\d.]+)"
-
-        for msg_list in messages:
-            if not msg_list:
-                continue
-
-            if "Retries:" in msg_list and "range:" in msg_list and "tolerance:" in msg_list:
-                print("Match candidate:", msg_list)
-                match = re.search(pattern, msg_list)
-                print("Regex match:", match)
-
-                if match:
-                    retries_done = int(match.group(1))
-                    retries_total = int(match.group(2))
-                    probed_range = float(match.group(3))
-                    tolerance = float(match.group(4))
-                    if retries_done == retries_total:
-                        self.loadpage.hide()
-                        return
-
-                    if probed_range < tolerance:
-                        self.loadpage.hide()
-                        return
-
-                    self.loadpage.set_status_message(
-                        f"Retries: {retries_done}/{retries_total} | Range: {probed_range:.6f} | Tolerance: {tolerance:.6f}"
-                    )
->>>>>>> cf2a3057
-
-
-    def handle_ztilt(self):
-        """Handle Z-Tilt Adjustment"""
-        self.loadpage.show()
-        self.loadpage.set_status_message("Please wait, performing Z-axis calibration.")
-        self.run_gcode_signal.emit("G28\nM400\nZ_TILT_ADJUST")
-
-    @QtCore.pyqtSlot(str, name="on-klippy-status")
-    def on_klippy_status(self, state: str):
-        """Handles incoming klippy status changes"""
-        if state.lower() == "ready":
-            self.printcores_page.hide()
-            self.disable_popups.emit(False)
-            return
-        if state.lower() == "startup":
-            self.printcores_page.setText("Almost done \n be patient")
-            return
-
-    def show_swapcore(self):
-        """Show swap printcore"""
-        self.run_gcode_signal.emit("PRINT_CORE_CHANGE")
-        self.loadpage.show()
-        self.loadpage.set_status_message("Preparing to swap print core")
-
-
-    def handle_swapcore(self):
-        """Handle swap printcore routine finish"""
-        self.printcores_page.setText("Executing \n Firmware Restart")
-        self.run_gcode_signal.emit("FIRMWARE_RESTART")
-
-    @QtCore.pyqtSlot(str, int, "PyQt_PyObject", name="on-numpad-request")
-    @QtCore.pyqtSlot(str, int, "PyQt_PyObject", int, int, name="on-numpad-request")
-    def on_numpad_request(
-        self,
-        name: str,
-        current_value: int,
-        callback,
-        min_value: int = 0,
-        max_value: int = 100,
-    ) -> None:
-        """Handles numpad widget request"""
-        self.numpadPage.value_selected.connect(callback)
-        self.numpadPage.set_name(name)
-        self.numpadPage.set_value(current_value)
-        self.numpadPage.set_min_value(min_value)
-        self.numpadPage.set_max_value(max_value)
-        self.change_page(self.indexOf(self.numpadPage))
-
-    @QtCore.pyqtSlot(str, int, name="on-numpad-change")
-    def on_numpad_change(self, name: str, new_value: int) -> None:
-        """Handles inputted numpad values"""
-        if "bed" in name.lower():
-            name = "heater_bed"
-        elif "extruder" in name.lower():
-            name = "extruder"
-        self.run_gcode_signal.emit(
-            f"SET_HEATER_TEMPERATURE HEATER={name} TARGET={new_value}"
-        )
-
-    def change_page(self, index):
-        """Handles changing page"""
-        self.request_change_page.emit(2, index)
-
-    def back_button(self):
-        """Handle back button click"""
-        self.request_back_button.emit()
-
-    def register_timed_callback(self, time: int, callback: callable) -> None:
-        """Registers timed callback and starts the timeout"""
-        _timer = QtCore.QTimer()
-        _timer.setSingleShot(True)
-        _timer.timeout.connect(callback)
-        _timer.start(int(time))
-        self.timers.append(_timer)
-
-    @QtCore.pyqtSlot(bool, "PyQt_PyObject", int, name="select-extrude-feedrate")
-    def handle_toggle_extrude_feedrate(self, checked: bool, caller, value: int) -> None:
-        """Slot to change the extruder feedrate, mainly used for toggle buttons
-
-        Args:
-            checked (bool): Button checked state
-            caller (PyQtObject): The button that called this slot
-            value (int): New value for the extruder feedrate
-        """
-        if value == self.extrude_feedrate:
-            return
-        self.extrude_feedrate = value
-
-    @QtCore.pyqtSlot(bool, "PyQt_PyObject", int, name="select-extrude-length")
-    def handle_toggle_extrude_length(self, checked: bool, caller, value: int) -> None:
-        """Slot that changes the extrude length, mainly used for toggle buttons
-
-        Args:
-            checked (bool): Button checked state
-            caller (PyQtObject): The button that called this slot
-            value (int): New value for the extrude length
-        """
-        if self.extrude_length == value:
-            return
-        self.extrude_length = value
-
-    @QtCore.pyqtSlot(bool, float, name="handle-select-move-speed")
-    def handle_select_move_speed(self, checked: bool, value: float) -> None:
-        """Slot that changes the move speed of manual move commands, mainly used
-        for toggle buttons
-
-        Args:
-            checked (bool): Button checked state
-            value (float): New move speed value
-        """
-        if self.move_speed == value:
-            return
-        self.move_speed = value
-
-    @QtCore.pyqtSlot(bool, float, name="handle-select-move-length")
-    def handle_select_move_length(self, checked: bool, value: float) -> None:
-        """Slot that changes the move length of manual move commands,
-        mainly used for toggle buttons
-
-
-        Args:
-            checked (bool): Button checked state
-            value (float): New length value
-        """
-        if self.move_length == value:
-            return
-        self.move_length = value
-
-    @QtCore.pyqtSlot(str, name="handle-extrusion")
-    def handle_extrusion(self, extrude: bool) -> None:
-        """Slot that requests an extrusion/unextrusion move
-
-        Args:
-            extrude (bool): If True extrudes otherwise unextrudes.
-        """
-        can_extrude = bool(self.printer.heaters_object["extruder"]["can_extrude"])
-        if not can_extrude:
-            self.extrude_page_message = "Temperature too cold to extrude"
-            self.panel.exp_info_label.setText(self.extrude_page_message)
-            return
-        if extrude:
-            self.run_gcode_signal.emit(
-                f"M83\nG1 E{self.extrude_length} F{self.extrude_feedrate * 60}\nM82\nM400"
-            )
-            self.extrude_page_message = "Extruding"
-            self.panel.exp_info_label.setText(self.extrude_page_message)
-        else:
-            self.run_gcode_signal.emit(
-                f"M83\nG1 E-{self.extrude_length} F{self.extrude_feedrate * 60}\nM82\nM400"
-            )
-            self.extrude_page_message = "Retracting"
-            self.panel.exp_info_label.setText(self.extrude_page_message)
-        # This block of code schedules a method to be called in x amount of milliseconds
-        _sch_time_s = float(
-            self.extrude_length / self.extrude_feedrate
-        )  # calculate the amount of time it'll take for the operation
-        self.extrude_page_message = "Ready"
-        self.register_timed_callback(
-            int(_sch_time_s + 2.0) * 1000,  # In milliseconds
-            lambda: self.panel.exp_info_label.setText(self.extrude_page_message),
-        )
-
-    @QtCore.pyqtSlot(str, name="handle-move-axis")
-    def handle_move_axis(self, axis: str) -> None:
-        """Slot that requests manual move command
-
-        Args:
-            axis (str): String that contains one of the following axis `
-                ['X',
-                'X-'
-                ,'Y'
-                ,'Y-'
-                ,'Z'
-                ,'Z-']`. [^1]
-
-        ---
-
-        [^1]: The **-** symbol indicates the negative direction for that axis
-
-        """
-        if axis not in ["X", "X-", "Y", "Y-", "Z", "Z-"]:
-            return
-        self.run_gcode_signal.emit(
-            f"G91\nG0 {axis}{float(self.move_length)} F{float(self.move_speed * 60)}\nG90\nM400"
-        )
-
-    @QtCore.pyqtSlot(str, list, name="on-toolhead-update")
-    def on_toolhead_update(self, field: str, values: list) -> None:
-        """Handles updated from toolhead printer object"""
-        if field == "position":
-            self.panel.mva_x_value_label.setText(f"{values[0]:.2f}")
-            self.panel.mva_y_value_label.setText(f"{values[1]:.2f}")
-            self.panel.mva_z_value_label.setText(f"{values[2]:.3f}")
-
-            if values[0] == "252,50" and values[1] == "250" and  values[2] == "50":
-                self.loadpage.hide
-        self.toolhead_info.update({f"{field}": values})
-
-    @QtCore.pyqtSlot(str, str, float, name="on-extruder-update")
-    def on_extruder_update(
-        self, extruder_name: str, field: str, new_value: float
-    ) -> None:
-        """Handles updates from extruder printer object"""
-        if extruder_name == "extruder" and field == "temperature":
-            self.panel.extruder_temp_display.setText(f"{new_value:.1f}")
-        if extruder_name == "extruder" and field == "target":
-            self.panel.extruder_temp_display.secondary_text = f"{new_value:.1f}"
-        self.extruder_info.update({f"{extruder_name}": {f"{field}": new_value}})
-
-    @QtCore.pyqtSlot(str, str, float, name="on-heater-bed-update")
-    def on_heater_bed_update(self, name: str, field: str, new_value: float) -> None:
-        """Handles updated from heater_bed printer object"""
-        if field == "temperature":
-            self.panel.bed_temp_display.setText(f"{new_value:.1f}")
-        if field == "target":
-            self.panel.bed_temp_display.secondary_text = f"{new_value:.1f}"
-        self.bed_info.update({f"{name}": {f"{field}": new_value}})
-
-    def paintEvent(self, a0: QtGui.QPaintEvent) -> None:
-        """Handles ControlTab Widget painting"""
-        if self.panel.extrude_page.isVisible():
-            self.panel.exp_info_label.setText(self.extrude_page_message)
-        return super().paintEvent(a0)
+from __future__ import annotations
+
+import typing
+from functools import partial
+import re
+from lib.moonrakerComm import MoonWebSocket
+from lib.panels.widgets.loadPage import LoadScreen
+from lib.panels.widgets.numpadPage import CustomNumpad
+from lib.panels.widgets.printcorePage import SwapPrintcorePage
+from lib.panels.widgets.probeHelperPage import ProbeHelper
+from lib.printer import Printer
+from lib.ui.controlStackedWidget_ui import Ui_controlStackedWidget
+from PyQt6 import QtCore, QtGui, QtWidgets
+
+from lib.panels.widgets.popupDialogWidget import Popup
+
+class ControlTab(QtWidgets.QStackedWidget):
+    """Printer Control Stacked Widget"""
+
+    request_back_button = QtCore.pyqtSignal(name="request-back-button")
+    request_change_page = QtCore.pyqtSignal(int, int, name="request-change-page")
+    request_numpad_signal = QtCore.pyqtSignal(
+        int,
+        str,
+        str,
+        "PyQt_PyObject",
+        QtWidgets.QStackedWidget,
+        name="request-numpad",
+    )
+    run_gcode_signal: typing.ClassVar[QtCore.pyqtSignal] = QtCore.pyqtSignal(
+        str, name="run-gcode"
+    )
+    disable_popups: typing.ClassVar[QtCore.pyqtSignal] = QtCore.pyqtSignal(
+        bool, name="disable-popups"
+    )
+    request_numpad: typing.ClassVar[QtCore.pyqtSignal] = QtCore.pyqtSignal(
+        [str, int, "PyQt_PyObject"],
+        [str, int, "PyQt_PyObject", int, int],
+        name="request-numpad",
+    )
+    request_file_info: typing.ClassVar[QtCore.pyqtSignal] = QtCore.pyqtSignal(
+        str, name="request-file-info"
+    )
+
+    def __init__(
+        self,
+        parent: QtWidgets.QWidget,
+        ws: MoonWebSocket,
+        printer: Printer,
+        /,
+    ) -> None:
+        super().__init__(parent)
+        self.panel = Ui_controlStackedWidget()
+        self.panel.setupUi(self)
+
+        self.popup = Popup(self)
+
+        self.ws: MoonWebSocket = ws
+        self.printer: Printer = printer
+        self.setLayoutDirection(QtCore.Qt.LayoutDirection.LeftToRight)
+        self.timers = []
+        self.extruder_info: dict = {}
+        self.bed_info: dict = {}
+        self.toolhead_info: dict = {}
+        self.extrude_length: int = 10
+        self.extrude_feedrate: int = 2
+        self.extrude_page_message: str = ""
+        self.move_length: float = 1.0
+        self.move_speed: float = 25.0
+        self.probe_helper_page = ProbeHelper(self)
+        self.addWidget(self.probe_helper_page)
+        self.printcores_page = SwapPrintcorePage(self)
+        self.addWidget(self.printcores_page)
+        self.loadpage = LoadScreen(self, LoadScreen.AnimationGIF.DEFAULT)
+        self.addWidget(self.loadpage)
+        self.probe_helper_page.request_page_view.connect(
+            partial(self.change_page, self.indexOf(self.probe_helper_page))
+        )
+        self.probe_helper_page.query_printer_object.connect(self.ws.api.object_query)
+        self.probe_helper_page.run_gcode_signal.connect(self.ws.api.run_gcode)
+        self.probe_helper_page.request_back.connect(self.back_button)
+        self.printer.available_gcode_cmds.connect(
+            self.probe_helper_page.on_available_gcode_cmds
+        )
+        self.probe_helper_page.subscribe_config[str, "PyQt_PyObject"].connect(
+            self.printer.on_subscribe_config
+        )
+        self.probe_helper_page.subscribe_config[list, "PyQt_PyObject"].connect(
+            self.printer.on_subscribe_config
+        )
+        self.printer.gcode_move_update.connect(
+            self.probe_helper_page.on_gcode_move_update
+        )
+        self.printer.manual_probe_update.connect(
+            self.probe_helper_page.on_manual_probe_update
+        )
+        self.printer.printer_config.connect(self.probe_helper_page.on_printer_config)
+        self.printer.gcode_response.connect(
+            self.probe_helper_page.handle_gcode_response
+        )
+        self.printer.toolhead_update[str, list].connect(self.on_toolhead_update)
+        self.printer.extruder_update.connect(self.on_extruder_update)
+        self.printer.heater_bed_update.connect(self.on_heater_bed_update)
+        self.panel.cp_motion_btn.clicked.connect(
+            partial(self.change_page, self.indexOf(self.panel.motion_page))
+        )
+        self.panel.cp_temperature_btn.clicked.connect(
+            partial(self.change_page, self.indexOf(self.panel.temperature_page))
+        )
+        self.panel.cp_switch_print_core_btn.clicked.connect(self.show_swapcore)
+        self.panel.cp_printer_settings_btn.clicked.connect(
+            partial(
+                self.change_page,
+                self.indexOf(self.panel.printer_settings_page),
+            )
+        )
+        self.panel.cp_nozzles_calibration_btn.clicked.connect(
+            partial(self.change_page, self.indexOf(self.probe_helper_page))
+        )
+        self.panel.motion_extrude_btn.clicked.connect(
+            partial(self.change_page, self.indexOf(self.panel.extrude_page))
+        )
+        self.panel.motion_move_axis_btn.clicked.connect(
+            partial(self.change_page, self.indexOf(self.panel.move_axis_page))
+        )
+        self.panel.mp_back_btn.clicked.connect(self.back_button)
+        self.panel.motion_auto_home_btn.clicked.connect(
+            partial(self.run_gcode_signal.emit, "G28\nM400")
+        )
+        self.panel.motion_disable_steppers_btn.clicked.connect(
+            partial(self.run_gcode_signal.emit, "M84\nM400")
+        )
+        self.panel.exp_back_btn.clicked.connect(self.back_button)
+        self.panel.extrude_select_length_10_btn.toggled.connect(
+            partial(
+                self.handle_toggle_extrude_length,
+                caller=self.panel.extrude_select_length_10_btn,
+                value=10,
+            )
+        )
+        self.panel.extrude_select_length_50_btn.toggled.connect(
+            partial(
+                self.handle_toggle_extrude_length,
+                caller=self.panel.extrude_select_length_50_btn,
+                value=50,
+            )
+        )
+        self.panel.extrude_select_length_100_btn.toggled.connect(
+            partial(
+                self.handle_toggle_extrude_length,
+                caller=self.panel.extrude_select_length_100_btn,
+                value=100,
+            )
+        )
+        self.panel.extrude_select_feedrate_2_btn.toggled.connect(
+            partial(
+                self.handle_toggle_extrude_feedrate,
+                caller=self.panel.extrude_select_feedrate_2_btn,
+                value=2,
+            )
+        )
+        self.panel.extrude_select_feedrate_5_btn.toggled.connect(
+            partial(
+                self.handle_toggle_extrude_feedrate,
+                caller=self.panel.extrude_select_feedrate_5_btn,
+                value=5,
+            )
+        )
+        self.panel.extrude_select_feedrate_10_btn.toggled.connect(
+            partial(
+                self.handle_toggle_extrude_feedrate,
+                caller=self.panel.extrude_select_feedrate_10_btn,
+                value=10,
+            )
+        )
+        self.panel.mva_select_length_1_btn.toggled.connect(
+            partial(self.handle_select_move_length, value=1.0)
+        )
+        self.panel.mva_select_length_10_btn.toggled.connect(
+            partial(self.handle_select_move_length, value=10.0)
+        )
+        self.panel.mva_select_length_100_btn.toggled.connect(
+            partial(self.handle_select_move_length, value=100.0)
+        )
+        self.panel.mva_select_speed_25_btn.toggled.connect(
+            partial(self.handle_select_move_speed, value=25.0)
+        )
+        self.panel.mva_select_speed_50_btn.toggled.connect(
+            partial(self.handle_select_move_speed, value=50.0)
+        )
+        self.panel.mva_select_speed_100_btn.toggled.connect(
+            partial(self.handle_select_move_speed, value=100.0)
+        )
+        self.panel.exp_extrude_btn.clicked.connect(
+            partial(self.handle_extrusion, True)
+        )  # True for extrusion
+        self.panel.exp_unextrude_btn.clicked.connect(
+            partial(self.handle_extrusion, False)
+        )  # False for retraction
+        # Move Axis
+        self.panel.mva_back_btn.clicked.connect(self.back_button)
+        self.panel.mva_home_x_btn.clicked.connect(
+            partial(self.run_gcode_signal.emit, "G28 X\nM400")
+        )
+        self.panel.mva_home_y_btn.clicked.connect(
+            partial(self.run_gcode_signal.emit, "G28 Y\nM400")
+        )
+        self.panel.mva_home_z_btn.clicked.connect(
+            partial(self.run_gcode_signal.emit, "G28 Z\nM400")
+        )
+        self.panel.mva_home_all_btn.clicked.connect(
+            partial(self.run_gcode_signal.emit, "G28\nM400")
+        )
+        self.panel.mva_up_btn.clicked.connect(partial(self.handle_move_axis, "Y"))
+        self.panel.mva_down_btn.clicked.connect(partial(self.handle_move_axis, "Y-"))
+        self.panel.mva_right_btn.clicked.connect(partial(self.handle_move_axis, "X"))
+        self.panel.mva_left_btn.clicked.connect(partial(self.handle_move_axis, "X-"))
+        self.panel.mva_z_up.clicked.connect(
+            partial(self.handle_move_axis, "Z-")  # Move nozzle closer to bed
+        )
+        self.panel.mva_z_down.clicked.connect(
+            partial(self.handle_move_axis, "Z")  # Move nozzle away from bed
+        )
+        self.panel.temp_back_button.clicked.connect(self.back_button)
+        self.panel.printer_settings_back_btn.clicked.connect(self.back_button)
+        self.run_gcode_signal.connect(self.ws.api.run_gcode)
+        # @ object temperature change clicked
+        self.numpadPage = CustomNumpad(self)
+        self.numpadPage.request_back.connect(self.request_back_button)
+        self.addWidget(self.numpadPage)
+
+        self.panel.extruder_temp_display.clicked.connect(
+            lambda: self.request_numpad[str, int, "PyQt_PyObject", int, int].emit(
+                "Extruder Temperature",
+                int(round(float(self.panel.extruder_temp_display.secondary_text))),
+                self.on_numpad_change,
+                0,
+                300,  # TODO: Get this value from printer objects
+            )
+        )
+        self.panel.bed_temp_display.clicked.connect(
+            lambda: self.request_numpad[str, int, "PyQt_PyObject", int, int].emit(
+                "Bed Temperature",
+                int(round(float(self.panel.bed_temp_display.secondary_text))),
+                self.on_numpad_change,
+                0,
+                120,  # TODO: Get this value from printer objects
+            )
+        )
+        self.request_numpad[str, int, "PyQt_PyObject", int, int].connect(
+            self.on_numpad_request
+        )
+
+        self.panel.cooldown_btn.clicked.connect(
+            lambda: self.run_gcode_signal.emit(
+                "SET_HEATER_TEMPERATURE HEATER=heater_bed TARGET=0\n\
+                SET_HEATER_TEMPERATURE HEATER=extruder TARGET=0"
+            )
+        )
+
+        self.panel.cp_z_tilt_btn.clicked.connect(
+            lambda: self.handle_ztilt()
+        )
+
+        self.printcores_page.pc_accept.clicked.connect(self.handle_swapcore)
+
+        self.ws.klippy_state_signal.connect(self.on_klippy_status)
+        self.printer.on_printcore_update.connect(self.handle_printcoreupdate)
+
+        self.panel.cp_printer_settings_btn.hide()
+
+
+    def handle_printcoreupdate(self, value:dict):
+
+        if value["swapping"] == "idle":
+            return
+
+        if value["swapping"] == "in_pos":
+            self.loadpage.hide()
+            self.printcores_page.show()
+            self.disable_popups.emit(True)
+            self.printcores_page.setText(
+                "Please Insert Print Core \n \n Afterwards click continue"
+            )
+        if value["swapping"] == "unloading":
+            self.loadpage.set_status_message("Unloading print core")
+        
+        if value["swapping"] == "cleaning":
+            self.loadpage.set_status_message("Cleaning print core")
+
+        
+
+        self.printer.gcode_response.connect(self._handle_gcode_response)
+
+
+
+    def _handle_gcode_response(self, messages: list):
+        """Handle gcode response for Z-tilt adjustment"""
+        pattern = r"Retries:\s*(\d+)/(\d+).*?range:\s*([\d.]+)\s*tolerance:\s*([\d.]+)"
+
+        for msg_list in messages:
+            if not msg_list:
+                continue
+
+            if "Retries:" in msg_list and "range:" in msg_list and "tolerance:" in msg_list:
+                print("Match candidate:", msg_list)
+                match = re.search(pattern, msg_list)
+                print("Regex match:", match)
+
+                if match:
+                    retries_done = int(match.group(1))
+                    retries_total = int(match.group(2))
+                    probed_range = float(match.group(3))
+                    tolerance = float(match.group(4))
+                    if retries_done == retries_total:
+                        self.loadpage.hide()
+                        return
+
+                    if probed_range < tolerance:
+                        self.loadpage.hide()
+                        return
+
+                    self.loadpage.set_status_message(
+                        f"Retries: {retries_done}/{retries_total} | Range: {probed_range:.6f} | Tolerance: {tolerance:.6f}"
+                    )
+
+
+    def handle_ztilt(self):
+        """Handle Z-Tilt Adjustment"""
+        self.loadpage.show()
+        self.loadpage.set_status_message("Please wait, performing Z-axis calibration.")
+        self.run_gcode_signal.emit("G28\nM400\nZ_TILT_ADJUST")
+
+    @QtCore.pyqtSlot(str, name="on-klippy-status")
+    def on_klippy_status(self, state: str):
+        """Handles incoming klippy status changes"""
+        if state.lower() == "ready":
+            self.printcores_page.hide()
+            self.disable_popups.emit(False)
+            return
+        if state.lower() == "startup":
+            self.printcores_page.setText("Almost done \n be patient")
+            return
+
+    def show_swapcore(self):
+        """Show swap printcore"""
+        self.run_gcode_signal.emit("PRINT_CORE_CHANGE")
+        self.loadpage.show()
+        self.loadpage.set_status_message("Preparing to swap print core")
+
+
+    def handle_swapcore(self):
+        """Handle swap printcore routine finish"""
+        self.printcores_page.setText("Executing \n Firmware Restart")
+        self.run_gcode_signal.emit("FIRMWARE_RESTART")
+
+    @QtCore.pyqtSlot(str, int, "PyQt_PyObject", name="on-numpad-request")
+    @QtCore.pyqtSlot(str, int, "PyQt_PyObject", int, int, name="on-numpad-request")
+    def on_numpad_request(
+        self,
+        name: str,
+        current_value: int,
+        callback,
+        min_value: int = 0,
+        max_value: int = 100,
+    ) -> None:
+        """Handles numpad widget request"""
+        self.numpadPage.value_selected.connect(callback)
+        self.numpadPage.set_name(name)
+        self.numpadPage.set_value(current_value)
+        self.numpadPage.set_min_value(min_value)
+        self.numpadPage.set_max_value(max_value)
+        self.change_page(self.indexOf(self.numpadPage))
+
+    @QtCore.pyqtSlot(str, int, name="on-numpad-change")
+    def on_numpad_change(self, name: str, new_value: int) -> None:
+        """Handles inputted numpad values"""
+        if "bed" in name.lower():
+            name = "heater_bed"
+        elif "extruder" in name.lower():
+            name = "extruder"
+        self.run_gcode_signal.emit(
+            f"SET_HEATER_TEMPERATURE HEATER={name} TARGET={new_value}"
+        )
+
+    def change_page(self, index):
+        """Handles changing page"""
+        self.request_change_page.emit(2, index)
+
+    def back_button(self):
+        """Handle back button click"""
+        self.request_back_button.emit()
+
+    def register_timed_callback(self, time: int, callback: callable) -> None:
+        """Registers timed callback and starts the timeout"""
+        _timer = QtCore.QTimer()
+        _timer.setSingleShot(True)
+        _timer.timeout.connect(callback)
+        _timer.start(int(time))
+        self.timers.append(_timer)
+
+    @QtCore.pyqtSlot(bool, "PyQt_PyObject", int, name="select-extrude-feedrate")
+    def handle_toggle_extrude_feedrate(self, checked: bool, caller, value: int) -> None:
+        """Slot to change the extruder feedrate, mainly used for toggle buttons
+
+        Args:
+            checked (bool): Button checked state
+            caller (PyQtObject): The button that called this slot
+            value (int): New value for the extruder feedrate
+        """
+        if value == self.extrude_feedrate:
+            return
+        self.extrude_feedrate = value
+
+    @QtCore.pyqtSlot(bool, "PyQt_PyObject", int, name="select-extrude-length")
+    def handle_toggle_extrude_length(self, checked: bool, caller, value: int) -> None:
+        """Slot that changes the extrude length, mainly used for toggle buttons
+
+        Args:
+            checked (bool): Button checked state
+            caller (PyQtObject): The button that called this slot
+            value (int): New value for the extrude length
+        """
+        if self.extrude_length == value:
+            return
+        self.extrude_length = value
+
+    @QtCore.pyqtSlot(bool, float, name="handle-select-move-speed")
+    def handle_select_move_speed(self, checked: bool, value: float) -> None:
+        """Slot that changes the move speed of manual move commands, mainly used
+        for toggle buttons
+
+        Args:
+            checked (bool): Button checked state
+            value (float): New move speed value
+        """
+        if self.move_speed == value:
+            return
+        self.move_speed = value
+
+    @QtCore.pyqtSlot(bool, float, name="handle-select-move-length")
+    def handle_select_move_length(self, checked: bool, value: float) -> None:
+        """Slot that changes the move length of manual move commands,
+        mainly used for toggle buttons
+
+
+        Args:
+            checked (bool): Button checked state
+            value (float): New length value
+        """
+        if self.move_length == value:
+            return
+        self.move_length = value
+
+    @QtCore.pyqtSlot(str, name="handle-extrusion")
+    def handle_extrusion(self, extrude: bool) -> None:
+        """Slot that requests an extrusion/unextrusion move
+
+        Args:
+            extrude (bool): If True extrudes otherwise unextrudes.
+        """
+        can_extrude = bool(self.printer.heaters_object["extruder"]["can_extrude"])
+        if not can_extrude:
+            self.extrude_page_message = "Temperature too cold to extrude"
+            self.panel.exp_info_label.setText(self.extrude_page_message)
+            return
+        if extrude:
+            self.run_gcode_signal.emit(
+                f"M83\nG1 E{self.extrude_length} F{self.extrude_feedrate * 60}\nM82\nM400"
+            )
+            self.extrude_page_message = "Extruding"
+            self.panel.exp_info_label.setText(self.extrude_page_message)
+        else:
+            self.run_gcode_signal.emit(
+                f"M83\nG1 E-{self.extrude_length} F{self.extrude_feedrate * 60}\nM82\nM400"
+            )
+            self.extrude_page_message = "Retracting"
+            self.panel.exp_info_label.setText(self.extrude_page_message)
+        # This block of code schedules a method to be called in x amount of milliseconds
+        _sch_time_s = float(
+            self.extrude_length / self.extrude_feedrate
+        )  # calculate the amount of time it'll take for the operation
+        self.extrude_page_message = "Ready"
+        self.register_timed_callback(
+            int(_sch_time_s + 2.0) * 1000,  # In milliseconds
+            lambda: self.panel.exp_info_label.setText(self.extrude_page_message),
+        )
+
+    @QtCore.pyqtSlot(str, name="handle-move-axis")
+    def handle_move_axis(self, axis: str) -> None:
+        """Slot that requests manual move command
+
+        Args:
+            axis (str): String that contains one of the following axis `
+                ['X',
+                'X-'
+                ,'Y'
+                ,'Y-'
+                ,'Z'
+                ,'Z-']`. [^1]
+
+        ---
+
+        [^1]: The **-** symbol indicates the negative direction for that axis
+
+        """
+        if axis not in ["X", "X-", "Y", "Y-", "Z", "Z-"]:
+            return
+        self.run_gcode_signal.emit(
+            f"G91\nG0 {axis}{float(self.move_length)} F{float(self.move_speed * 60)}\nG90\nM400"
+        )
+
+    @QtCore.pyqtSlot(str, list, name="on-toolhead-update")
+    def on_toolhead_update(self, field: str, values: list) -> None:
+        """Handles updated from toolhead printer object"""
+        if field == "position":
+            self.panel.mva_x_value_label.setText(f"{values[0]:.2f}")
+            self.panel.mva_y_value_label.setText(f"{values[1]:.2f}")
+            self.panel.mva_z_value_label.setText(f"{values[2]:.3f}")
+
+            if values[0] == "252,50" and values[1] == "250" and  values[2] == "50":
+                self.loadpage.hide
+        self.toolhead_info.update({f"{field}": values})
+
+    @QtCore.pyqtSlot(str, str, float, name="on-extruder-update")
+    def on_extruder_update(
+        self, extruder_name: str, field: str, new_value: float
+    ) -> None:
+        """Handles updates from extruder printer object"""
+        if extruder_name == "extruder" and field == "temperature":
+            self.panel.extruder_temp_display.setText(f"{new_value:.1f}")
+        if extruder_name == "extruder" and field == "target":
+            self.panel.extruder_temp_display.secondary_text = f"{new_value:.1f}"
+        self.extruder_info.update({f"{extruder_name}": {f"{field}": new_value}})
+
+    @QtCore.pyqtSlot(str, str, float, name="on-heater-bed-update")
+    def on_heater_bed_update(self, name: str, field: str, new_value: float) -> None:
+        """Handles updated from heater_bed printer object"""
+        if field == "temperature":
+            self.panel.bed_temp_display.setText(f"{new_value:.1f}")
+        if field == "target":
+            self.panel.bed_temp_display.secondary_text = f"{new_value:.1f}"
+        self.bed_info.update({f"{name}": {f"{field}": new_value}})
+
+    def paintEvent(self, a0: QtGui.QPaintEvent) -> None:
+        """Handles ControlTab Widget painting"""
+        if self.panel.extrude_page.isVisible():
+            self.panel.exp_info_label.setText(self.extrude_page_message)
+        return super().paintEvent(a0)