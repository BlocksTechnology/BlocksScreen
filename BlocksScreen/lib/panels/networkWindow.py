--- conflicted
+++ resolved
@@ -7,16 +7,9 @@
 from lib.ui.wifiConnectivityWindow_ui import Ui_wifi_stacked_page
 from lib.utils.list_button import ListCustomButton
 from lib.utils.toggleAnimatedButton import ToggleAnimatedButton
-<<<<<<< HEAD
-
 from lib.panels.widgets.popupDialogWidget import Popup
-
-# TEST: Network saving, Adding new Network connections, Toggle on and off hotspot, etc....
-# TODO: Complete this panel
-# TODO: Add a Virtual Keyboard
-=======
 from PyQt6 import QtCore, QtGui, QtWidgets
->>>>>>> 9ceface3
+
 
 
 class NetworkControlWindow(QtWidgets.QStackedWidget):
@@ -61,14 +54,9 @@
             str(self.sdbus_network.get_connection_signal_by_ssid(current_ssid))
             + "%"
         )
-<<<<<<< HEAD
-        self.panel.label_2.hide()
-
-
-=======
         self.panel.wifi_button.setLeftFontSize(20)
         self.panel.hotspot_button.setLeftFontSize(20)
->>>>>>> 9ceface3
+
         self.panel.wifi_button.clicked.connect(
             partial(
                 self.setCurrentIndex,
@@ -80,14 +68,9 @@
                 self.setCurrentIndex, self.indexOf(self.panel.hotspot_page)
             )
         )
-<<<<<<< HEAD
+
         self.panel.hotspot_button.setPixmap(QtGui.QPixmap(":/network/media/btn_icons/hotspot.svg"))
         self.panel.wifi_button.setPixmap(QtGui.QPixmap(":/network/media/btn_icons/wifi_config.svg"))
-
-
-
-=======
->>>>>>> 9ceface3
         text = self.sdbus_network.get_current_ip_addr()
         if not text:
             text = "No IP Address"
@@ -104,55 +87,25 @@
             self.panel.network_list_widget,
             QtWidgets.QScroller.ScrollerGestureType.LeftMouseButtonGesture,
         )
-<<<<<<< HEAD
-
-
-=======
-        self.networkdead: bool = False
-        if self.networkdead:
-            self.panel.line.hide()
-            self.panel.netlist_ssuid.hide()
-            self.panel.ip_frame.hide()
-            self.panel.stregth_frame.hide()
-            self.panel.signal_frame.hide()
-        else:
-            self.panel.line.show()
-            self.panel.netlist_ssuid.show()
-            self.panel.ip_frame.show()
-            self.panel.stregth_frame.show()
-            self.panel.signal_frame.show()
-            self.panel.label_2.hide()
->>>>>>> 9ceface3
+
         if self.sdbus_network.wifi_enabled():
             self.panel.wifi_button.tb.state = ToggleAnimatedButton.State.ON
             self.panel.hotspot_button.tb.state = ToggleAnimatedButton.State.OFF
         else:
-<<<<<<< HEAD
+
             self.panel.wifi_button.tb.state = ToggleAnimatedButton.State.OFF
 
-=======
-            self.panel.Togglewifi.state = ToggleAnimatedButton.State.OFF
->>>>>>> 9ceface3
         self.panel.wifi_backButton.clicked.connect(
             partial(
                 self.setCurrentIndex,
                 self.indexOf(self.panel.network_list_page),
             )
         )
-<<<<<<< HEAD
-
         self.panel.wifi_button.tb.clicked.connect(
             lambda: self.wifihotspot_handler("wifi")
         )
         self.panel.hotspot_button.tb.clicked.connect(
             lambda: self.wifihotspot_handler("hotspot")
-=======
-        self.panel.Togglewifi.clicked.connect(
-            lambda: self.hotspot_handler("wifi")
-        )
-        self.panel.Togglehot.clicked.connect(
-            lambda: self.hotspot_handler("hotspot")
->>>>>>> 9ceface3
         )
         self.panel.network_list_widget.itemClicked.connect(
             self.ssid_item_clicked
@@ -248,15 +201,8 @@
         self.request_network_scan.emit()
         self.hide()
 
-<<<<<<< HEAD
-    def test(self):
-        self.panel.wifi_button.tb.state = ToggleAnimatedButton.State.ON
-        self.repaint()
 
     def wifihotspot_handler(self, source: str):
-=======
-    def hotspot_handler(self, source: str):
->>>>>>> 9ceface3
         """Toggle Wi-Fi and Hotspot so only one is active at a time."""
         wifi_enabled = self.sdbus_network.wifi_enabled()
         hotspot_enabled = self.sdbus_network.hotspot_enabled()
