import typing
from functools import partial

<<<<<<< HEAD
from matplotlib.style import available
from numpy import size

from lib.network import SdbusNetworkManager
from lib.panels.widgets.popupDialogWidget import Popup

from lib.ui.wifiConnectivityWindow_ui import Ui_wifi_stacked_page
from lib.utils.list_button import ListCustomButton
from lib.utils.toggleAnimatedButton import ToggleAnimatedButton
from PyQt6 import QtCore, QtGui, QtWidgets
=======
from lib.network import SdbusNetworkManager
from lib.panels.widgets.popupDialogWidget import Popup

from lib.ui.wifiConnectivityWindow_ui import Ui_wifi_stacked_page
from lib.utils.list_button import ListCustomButton
from lib.utils.toggleAnimatedButton import ToggleAnimatedButton
from lib.panels.widgets.popupDialogWidget import Popup
from PyQt6 import QtCore, QtGui, QtWidgets

>>>>>>> 8793c9e6


class NetworkControlWindow(QtWidgets.QStackedWidget):
    request_network_scan = QtCore.pyqtSignal(name="scan_network")
    new_ip_signal = QtCore.pyqtSignal(str, name="ip_address_change")
    get_hotspot_ssid = QtCore.pyqtSignal(str, name="hotspot_ssid_name")
    delete_network_signal = QtCore.pyqtSignal(str, name="delete_network")
    request_signal_strength = QtCore.pyqtSignal(
        str, name="network_signal_strength"
    )
    new_connection_result = QtCore.pyqtSignal(
        [],
        [
            str,
        ],
        name="new_connection_result",
    )

    def __init__(self, parent: typing.Optional[QtWidgets.QWidget], /) -> None:
        super(NetworkControlWindow, self).__init__(parent)

        self.background: typing.Optional[QtGui.QPixmap] = None
        self.panel = Ui_wifi_stacked_page()
        self.panel.setupUi(self)
        self.popup = Popup(self)
        self.panel.network_list_widget.setLayoutDirection(
            QtCore.Qt.LayoutDirection.LeftToRight
        )
        self.sdbus_network = SdbusNetworkManager()
        self.current_ip_address: typing.Union[typing.List, None] = []
        current_ssid = self.sdbus_network.get_current_ssid()
        self.panel.netlist_ip.setText(
            str(self.sdbus_network.get_current_ip_addr())
        )
        self.panel.netlist_ssuid.setText(current_ssid)
<<<<<<< HEAD
        sec_type = self.sdbus_network.get_security_type_by_ssid(current_ssid)
        if not sec_type:
            sec_type = "--"
        self.panel.netlist_security.setText(str(sec_type).upper())
        signal_strength = self.sdbus_network.get_connection_signal_by_ssid(
            current_ssid
        )
        if signal_strength == -1:
            signal_strength = "--"
        self.panel.netlist_strength.setText(str(signal_strength))

=======
        self.panel.netlist_security.setText(
            str(
                self.sdbus_network.get_security_type_by_ssid(current_ssid)
            ).upper()
        )
        self.panel.netlist_strength.setText(
            str(self.sdbus_network.get_connection_signal_by_ssid(current_ssid))
            + "%"
        )
>>>>>>> 8793c9e6
        self.panel.wifi_button.setLeftFontSize(20)
        self.panel.hotspot_button.setLeftFontSize(20)
        self.panel.wifi_button.clicked.connect(
            partial(
                self.setCurrentIndex,
                self.indexOf(self.panel.network_list_page),
            )
        )
        self.panel.hotspot_button.clicked.connect(
            partial(
                self.setCurrentIndex, self.indexOf(self.panel.hotspot_page)
            )
        )
<<<<<<< HEAD
        text = list(self.sdbus_network.get_current_ip_addr())
=======

        self.panel.hotspot_button.setPixmap(QtGui.QPixmap(":/network/media/btn_icons/hotspot.svg"))
        self.panel.wifi_button.setPixmap(QtGui.QPixmap(":/network/media/btn_icons/wifi_config.svg"))
        text = self.sdbus_network.get_current_ip_addr()
>>>>>>> 8793c9e6
        if not text:
            text = "No IP Address"
        self.panel.netlist_ip.setProperty("text_color", "white")
        self.panel.netlist_ip.setText(
            f"IP: {text}"
        )  # Set the current ip address on the network list page
        self.panel.hotspot_password_input_field.installEventFilter(self)
        QtWidgets.QScroller.grabGesture(
            self.panel.network_list_widget,
            QtWidgets.QScroller.ScrollerGestureType.TouchGesture,
        )
        QtWidgets.QScroller.grabGesture(
            self.panel.network_list_widget,
            QtWidgets.QScroller.ScrollerGestureType.LeftMouseButtonGesture,
        )
        # self.networkdead: bool = False
        self.networkdead: bool = not self.sdbus_network.can_wifi_scan()

<<<<<<< HEAD
        if self.networkdead:
            self.panel.line.hide()
            self.panel.ip_frame.hide()
            self.panel.stregth_frame.hide()
            self.panel.signal_frame.hide()
            # self.panel.netlist_ssuid.hide()
            self.panel.netlist_ssuid.setText(
                "Wifi is currently disabled or unavailable"
            )
            self.expand_infobox()
        else:
            self.panel.line.show()
            self.panel.netlist_ssuid.show()
            self.panel.ip_frame.show()
            self.panel.stregth_frame.show()
            self.panel.signal_frame.show()
            self.panel.label_2.hide()

=======
>>>>>>> 8793c9e6
        if self.sdbus_network.wifi_enabled():
            self.panel.wifi_button.tb.state = ToggleAnimatedButton.State.ON
            self.panel.hotspot_button.tb.state = ToggleAnimatedButton.State.OFF
        else:

            self.panel.wifi_button.tb.state = ToggleAnimatedButton.State.OFF

        if not self.sdbus_network.can_wifi_scan():
            self.panel.Togglewifi.state = ToggleAnimatedButton.State.OFF
            self.panel.Togglewifi.setDisabled(True)

        self.panel.wifi_backButton.clicked.connect(
            partial(
                self.setCurrentIndex,
                self.indexOf(self.panel.network_list_page),
            )
        )
<<<<<<< HEAD
        self.panel.Togglewifi.clicked.connect(
            lambda: self.hotspot_handler("wifi")
        )
        self.panel.Togglehot.clicked.connect(
            lambda: self.hotspot_handler("hotspot")
=======
        self.panel.wifi_button.tb.clicked.connect(
            lambda: self.wifihotspot_handler("wifi")
        )
        self.panel.hotspot_button.tb.clicked.connect(
            lambda: self.wifihotspot_handler("hotspot")
>>>>>>> 8793c9e6
        )
        self.panel.network_list_widget.itemClicked.connect(
            self.ssid_item_clicked
        )
        self.panel.network_backButton.clicked.connect(self.hide)
        self.panel.rescan_button.clicked.connect(
            lambda: self.sdbus_network.rescan_networks()
        )
        self.panel.rescan_button.clicked.connect(
            self.add_ssid_network_entry
        )  # To Update the network list
        self.request_network_scan.connect(self.rescan_networks)
        self.panel.add_network_validation_button.clicked.connect(
            self.add_network
        )
        self.panel.add_network_page_backButton.clicked.connect(
            partial(
                self.setCurrentIndex,
                self.indexOf(self.panel.wifi_page),
            )
        )
        self.panel.add_network_password_view.pressed.connect(
            partial(
                self.panel.add_network_password_field.setEchoMode,
                QtWidgets.QLineEdit.EchoMode.Normal,
            )
        )
        self.panel.add_network_password_view.released.connect(
            partial(
                self.panel.add_network_password_field.setEchoMode,
                QtWidgets.QLineEdit.EchoMode.Password,
            )
        )

        self.panel.saved_connection_back_button.clicked.connect(
            partial(
                self.setCurrentIndex,
                self.indexOf(self.panel.wifi_page),
            )
        )
        self.delete_network_signal.connect(self.delete_network)
        self.panel.saved_connection_change_password_field.returnPressed.connect(
            lambda: self.update_network(
                ssid=self.panel.saved_connection_network_name.text(),
                password=self.panel.saved_connection_change_password_field.text(),
                new_ssid=None,
            )
        )
        self.panel.saved_connection_change_password_view.pressed.connect(
            partial(
                self.panel.saved_connection_change_password_field.setEchoMode,
                QtWidgets.QLineEdit.EchoMode.Normal,
            )
        )
        self.panel.saved_connection_change_password_view.released.connect(
            partial(
                self.panel.saved_connection_change_password_field.setEchoMode,
                QtWidgets.QLineEdit.EchoMode.Password,
            )
        )
        self.panel.hotspot_back_button.clicked.connect(
<<<<<<< HEAD
            partial(
                self.setCurrentIndex,
                self.indexOf(self.panel.network_list_page),
            )
=======
            partial(self.setCurrentIndex, self.indexOf(self.panel.wifi_page))
>>>>>>> 8793c9e6
        )
        self.panel.hotspot_name_input_field.returnPressed.connect(
            lambda: self.update_network(
                ssid=self.sdbus_network.hotspot_ssid,
                password=None,
                new_ssid=self.panel.hotspot_name_input_field.text(),
            )
        )
        # Automatically create a new hotspot connection when a new hotspot name is inserted and enter is pressed
        self.panel.hotspot_password_input_field.returnPressed.connect(
            lambda: self.update_network(
                ssid=self.sdbus_network.hotspot_ssid,
                password=self.panel.hotspot_password_input_field.text(),
                new_ssid=None,
            )
        )
        self.panel.hotspot_password_input_field.setHidden(True)
        self.panel.hotspot_password_view_button.pressed.connect(
            partial(self.panel.hotspot_password_input_field.setHidden, False)
        )
        self.panel.hotspot_password_view_button.released.connect(
            partial(self.panel.hotspot_password_input_field.setHidden, True)
        )
        self.panel.hotspot_name_input_field.setText(
            str(self.sdbus_network.get_hotspot_ssid())
        )
        self.panel.hotspot_password_input_field.setText(
            str(self.sdbus_network.hotspot_password)
        )
        self.new_connection_result.connect(self.process_new_connection_result)
        self.request_network_scan.emit()
        self.hide()

<<<<<<< HEAD
    def expand_infobox(self) -> None:
        self.panel.netlist_ssuid.setGeometry(
            self.panel.network_list_table_frame.frameGeometry()
        )
        # Align text
        self.panel.netlist_ssuid.setWordWrap(True)
        self.panel.netlist_ssuid.setAlignment(
            QtCore.Qt.AlignmentFlag.AlignTop
            | QtCore.Qt.AlignmentFlag.AlignHCenter
        )

    def hotspot_handler(self, source: str):
=======

    def wifihotspot_handler(self, source: str):
>>>>>>> 8793c9e6
        """Toggle Wi-Fi and Hotspot so only one is active at a time."""
        wifi_enabled = self.sdbus_network.wifi_enabled()
        hotspot_enabled = self.sdbus_network.hotspot_enabled()
        if source == "wifi":
            self.sdbus_network.toggle_wifi(not wifi_enabled)
            if not wifi_enabled and hotspot_enabled:
                self.sdbus_network.toggle_hotspot(False)
        elif source == "hotspot":
            self.sdbus_network.toggle_hotspot(not hotspot_enabled)
            if not hotspot_enabled and wifi_enabled:
                self.sdbus_network.toggle_wifi(False)
        # Refresh states after changes
        wifi_enabled = self.sdbus_network.wifi_enabled()
        hotspot_enabled = self.sdbus_network.hotspot_enabled()
        # Update UI states
        self.panel.wifi_button.tb.state = (
            ToggleAnimatedButton.State.ON
            if wifi_enabled
            else ToggleAnimatedButton.State.OFF
        )
        self.panel.hotspot_button.tb.state = (
            ToggleAnimatedButton.State.ON
            if hotspot_enabled
            else ToggleAnimatedButton.State.OFF
        )

    @QtCore.pyqtSlot(str, name="delete_network")
    def delete_network(self, ssid: str) -> None:
        self.sdbus_network.delete_network(ssid=ssid)

    @QtCore.pyqtSlot(name="rescan_networks")
    def rescan_networks(self) -> None:
        self.sdbus_network.rescan_networks()

    @QtCore.pyqtSlot(str, name="network_signal_strength")
    def network_signal_strength(self, ssid: str):
        _strength = self.sdbus_network.get_connection_signal_by_ssid(ssid)

    @QtCore.pyqtSlot(name="new_connection_result")
    @QtCore.pyqtSlot(str, name="new_connection_result")
    def process_new_connection_result(self, msg: typing.Optional[str] = None):
        if msg:
            self.panel.add_network_password_field.setStyleSheet(
                "border: 2px solid red;"
            )
            self.panel.add_network_message_label.setText(msg)
            self.update()

        else:
            self.popup.new_message(
                self.popup.MessageType.INFO,
                message="Connection was added, no result message",
                persistent=False,
                timeout=200,
            )

    @QtCore.pyqtSlot(name="add_network")
    def add_network(self) -> None:
        """Slot for adding a new network

        Emitted Signals:
            - add_network_confirmation(pyqtSignal): Signal with a dict that contains the result of adding a new network to the machine.

        """
        # Check if a password was inserted

        if not self.panel.add_network_password_field.text():
            return
        _network_psk = self.panel.add_network_password_field.text()

        _add_network_result: typing.Dict = self.sdbus_network.add_wifi_network(
            ssid=self.panel.add_network_network_label.text(), psk=_network_psk
        )

        if any(
            word in _add_network_result.get("status", "")
            for word in ("error", "exception", "failure")
        ):
            self.new_connection_result[str].emit(
                str(_add_network_result.get("msg", ""))
            )
            self.popup.new_message(
                message_type=Popup.MessageType.ERROR,
                message=f"Could not connect to '{self.panel.add_network_network_label.text()}'\n \
                    Please check your password or try again later.",
            )

        else:
            self.new_connection_result[str].emit(
                str(_add_network_result.get("msg", ""))
            )
            self.popup.new_message(
                message_type=Popup.MessageType.INFO,
                message=f"Connected to '{self.panel.add_network_network_label.text()}' successfully",
            )
            self.setCurrentIndex(0)

    @QtCore.pyqtSlot(QtWidgets.QListWidgetItem, name="ssid_item_clicked")
    def ssid_item_clicked(self, item: QtWidgets.QListWidgetItem) -> None:
        """Handles when a network is clicked on the QListWidget.

        Args:
            item (QListWidgetItem): The list entry that was clicked
        """
        _current_item: QtWidgets.QWidget = (
            self.panel.network_list_widget.itemWidget(item)
        )
        if _current_item:
            _current_ssid_name = _current_item.findChild(
                QtWidgets.QLabel
            ).text()

            if (
                _current_ssid_name in self.sdbus_network.get_saved_ssid_names()
            ):  # Network already saved go to the information page
                self.setCurrentIndex(
                    self.indexOf(self.panel.saved_connection_page)
                )
                self.panel.saved_connection_network_name.setText(
                    str(_current_ssid_name)
                )
            else:  # Network not saved go to the add network page
                self.setCurrentIndex(self.indexOf(self.panel.add_network_page))
                self.panel.add_network_network_label.setText(
                    str(_current_ssid_name)
                )  # Add the network name to the title

    def update_network(
        self,
        ssid: str,
        password: typing.Union[str, None],
        new_ssid: typing.Union[str, None],
    ) -> None:
        if not self.sdbus_network.is_known(ssid):
            return

        _update_network_result: typing.Dict = (
            self.sdbus_network.update_connection_settings(
                ssid=ssid,
                password=password,
                new_ssid=new_ssid,
            )
        )

        if any(
            word in _update_network_result.get("status", "")
            for word in ("error", "exception", "failure")
        ):
            self.new_connection_result[str].emit(
                str(_update_network_result.get("msg", ""))
            )
            self.popup.new_message(
                message_type=Popup.MessageType.ERROR,
                message=f"Could not update the settings for '{ssid}'",
            )

        else:
            self.new_connection_result[str].emit(
                str(_update_network_result.get("msg", ""))
            )
            self.popup.new_message(
                message_type=Popup.MessageType.INFO,
                message=f"Network settings for '{ssid}' updated successfully",
            )

    def eventFilter(self, obj, event):
        if (
            obj == self.panel.hotspot_password_input_field
            and event.type() == QtCore.QEvent.Type.MouseButtonPress
        ):
            self.panel.hotspot_password_input_field.setFocus()
            return True  # event handled
            # TODO: Open virtual keyboard here
            # subprocess.Popen(["onboard"])  # Open the virtual keyboard
        return super().eventFilter(obj, event)

    def add_ssid_network_entry(self) -> None:
        """Add scanned networks: saved go to network_list_widget, unsaved to network_list_widget_."""
        self.panel.network_list_widget.clear()
        self.panel.network_list_widget.setSpacing(35)

        saved_ssids = set(self.sdbus_network.get_saved_ssid_names())
        unsaved_networks = []
        saved_networks = self.sdbus_network.get_saved_networks()
        spacer_item = None
        spacer_widget = None
        networks = []
        if self.sdbus_network.can_wifi_scan():
            available_networks = self.sdbus_network.get_available_networks()[
                0
            ]  # unpack tuple
            for item in available_networks:
                if not isinstance(item, dict) or "ssid" not in item:
                    continue
                ssid = str(item["ssid"])
                signal = self.sdbus_network.get_connection_signal_by_ssid(ssid)
                try:
                    signal_value = int(signal)
                except (ValueError, TypeError):
                    signal_value = 0
                networks.append(
                    {
                        "ssid": ssid,
                        "signal": signal_value,
                        "is_saved": bool(ssid in saved_ssids),
                    }
                )

<<<<<<< HEAD
        if networks:
            saved_networks = sorted(
                [n for n in networks if n["is_saved"]],
                key=lambda x: -x["signal"],
            )
            unsaved_networks = sorted(
                [n for n in networks if not n["is_saved"]],
                key=lambda x: -x["signal"],
            )
        else:
            saved_networks = sorted(
                [n for n in saved_networks], key=lambda x: -1
            )

        for net in saved_networks:
            self._add_network_button(
                ssid=net.get("ssid", "UNKNOWN"),
                signal=net.get("signal", -1),
=======
        available_networks = self.sdbus_network.get_available_networks()[
            0
        ]  # unpack tuple
        for item in available_networks:
            if not isinstance(item, dict) or "ssid" not in item:
                continue

            ssid = str(item["ssid"])
            signal = self.sdbus_network.get_connection_signal_by_ssid(ssid)
            try:
                signal_value = int(signal)
            except (ValueError, TypeError):
                signal_value = 0
            networks.append(
                {
                    "ssid": ssid,
                    "signal": signal_value,
                    "is_saved": bool(ssid in saved_ssids),
                }
            )

        saved_networks = sorted(
            [n for n in networks if n["is_saved"]], key=lambda x: -x["signal"]
        )
        unsaved_networks = sorted(
            [n for n in networks if not n["is_saved"]],
            key=lambda x: -x["signal"],
        )

        for net in saved_networks:
            self._add_network_button(
                ssid=net.get("ssid", "UNKNOWN"),
                signal=net.get("signal", "?"),
>>>>>>> 8793c9e6
                right_text="Saved",
                target_widget=self.panel.network_list_widget,
            )

        if saved_networks and unsaved_networks:
            separator_item = QtWidgets.QListWidgetItem()
            separator_widget = QtWidgets.QLabel()
            separator_widget.setStyleSheet(
                "background-color: gray; margin: 1px 1px; min-height: 1px; max-height: 1px;"
            )
            separator_item.setSizeHint(
                QtCore.QSize(0, 2)
            )  # Total vertical space: 2px
            self.panel.network_list_widget.addItem(separator_item)
            self.panel.network_list_widget.setItemWidget(
                separator_item, separator_widget
            )
<<<<<<< HEAD

        for net in unsaved_networks:
            self._add_network_button(
                ssid=net.get("ssid", "UNKNOWN"),
                signal=net("signal", -1),
=======
        for net in unsaved_networks:
            self._add_network_button(
                ssid=net.get("ssid", "UNKNOWN"),
                signal=net("signal", "?"),
>>>>>>> 8793c9e6
                right_text="Protected",
                target_widget=self.panel.network_list_widget,
            )
        # Add a dummy blank space at the end if there are any unsaved networks
        if unsaved_networks:
            spacer_item = QtWidgets.QListWidgetItem()
            spacer_widget = QtWidgets.QWidget()
            spacer_widget.setFixedHeight(10)  # Adjust height as needed
            spacer_item.setSizeHint(spacer_widget.sizeHint())
            self.panel.network_list_widget.addItem(spacer_item)

        if spacer_item and spacer_widget:
            self.panel.network_list_widget.setItemWidget(
                spacer_item, spacer_widget
            )

    def _add_network_button(
        self,
        ssid: str,
        signal: int,
        right_text: str,
        target_widget: QtWidgets.QListWidget,
    ):
        """Helper to create and insert a network button into the given list widget."""
        if signal >= 70:
            wifi_pixmap = QtGui.QPixmap(
                ":/network/media/btn_icons/4bar_wifi.svg"
            )
        elif signal >= 40:
            wifi_pixmap = QtGui.QPixmap(
                ":/network/media/btn_icons/3bar_wifi.svg"
            )
        elif signal >= 20:
            wifi_pixmap = QtGui.QPixmap(
                ":/network/media/btn_icons/2bar_wifi.svg"
            )
        elif signal < 20:
            wifi_pixmap = QtGui.QPixmap(
                ":/network/media/btn_icons/1bar_wifi.svg"
            )
        else:
            wifi_pixmap = QtGui.QPixmap(
                ":/network/media/btn_icons/no_wifi.svg"
            )
        button = ListCustomButton(parent=target_widget)
        button.setText(ssid)
        button.setRightText(right_text)
        button.setPixmap(
            QtGui.QPixmap(":/arrow_icons/media/btn_icons/right_arrow.svg")
        )
        button.setSecondPixmap(wifi_pixmap)
        button.setFixedHeight(80)
        button.setLeftFontSize(17)
        button.setRightFontSize(12)

        button.clicked.connect(
            lambda checked, s=ssid: self.handle_button_click(s)
        )

        item = QtWidgets.QListWidgetItem()
        item.setSizeHint(button.sizeHint())
        target_widget.addItem(item)
        target_widget.setItemWidget(item, button)

    def handle_button_click(self, ssid: str):
        if ssid in self.sdbus_network.get_saved_ssid_names():
            self.setCurrentIndex(3)
            self.panel.saved_connection_network_name.setText(str(ssid))

        else:
            self.setCurrentIndex(2)
            self.panel.add_network_network_label.setText(str(ssid))

    def paintEvent(self, a0: QtGui.QPaintEvent) -> None:
        """Controls UI aspects of the current panel, such as images

        Args:
            a0 (QPaintEvent)
        """
        if not self.isVisible():
            return super().paintEvent(a0)

        self.updateGeometry()

        # return super().paintEvent(a0)

    def event(self, event: QtCore.QEvent) -> bool:
        """Receives PyQt eEvents, this method is reimplemented from the QEvent class

        Args:
            event (QtCore.QEvent)

        Returns:
            bool: Event has been handled or not 1
        """
        if event.type() == QtCore.QEvent.Type.ApplicationActivated:
            # Request a networks scan right at the start of the application
            self.request_network_scan.emit()
            return False
        return super().event(event)

    def setCurrentIndex(self, index: int):
        """Reimplementation of the QStackedWidget setCurrentIndex method
            in order to clear and display text as needed for each panel on the StackedWidget
        Args:
            index (int): The index we want to change to

        """
        if not self.isVisible():
            return

        _cur = self.currentIndex()
        if index == self.indexOf(self.panel.network_list_page):  # Main page 1
            self.panel.network_list_widget.clear()
            self.add_ssid_network_entry()  # Add network entries to the list
        elif index == self.indexOf(
            self.panel.add_network_page
        ):  # Add network page 2
            self.panel.add_network_password_field.clear()
            self.panel.add_network_password_field.setPlaceholderText(
                "Insert password here, press enter when finished."
            )
        elif index == self.indexOf(
            self.panel.saved_connection_page
        ):  # Network information page 3
            self.panel.saved_connection_change_password_field.clear()
            self.panel.saved_connection_change_password_field.setPlaceholderText(
                "Change network password"
            )
            _security_type = self.sdbus_network.get_security_type_by_ssid(
                ssid=self.panel.saved_connection_network_name.text()
            )
            if not _security_type:
                _security_type = "--"
            self.panel.saved_connection_security_type_info_label.setText(
                str(_security_type)
            )
            _signal = self.sdbus_network.get_connection_signal_by_ssid(
                self.panel.saved_connection_network_name.text()
            )
            if _signal == -1:
                _signal = "--"
            _signal_string = f"{_signal}%"
            self.panel.saved_connection_signal_strength_info_frame.setText(
                _signal_string
            )

        self.update()
        return super().setCurrentIndex(index)

    def sizeHint(self) -> QtCore.QSize:
        """
        When implementing a new widget, it is almost always useful to reimplement sizeHint() to provide a reasonable default size for the widget and to set the correct size policy with setSizePolicy().

        By default, composite widgets that do not provide a size hint will be sized according to the space requirements of their child widgets.

        The size policy lets you supply good default behavior for the layout management system, so that other widgets can contain and manage yours easily. The default size policy indicates that the size hint represents the preferred size of the widget, and this is often good enough for many widgets.

        Note: The size of top-level widgets are constrained to 2/3 of the desktop’s height and width. You can resize() the widget manually if these bounds are inadequate
        """
        return super().sizeHint()

    def setProperty(self, name: str, value: typing.Any) -> bool:
        """setProperty-> Intercept the set property method

        Args:
            name (str): Name of the dynamic property
            value (typing.Any): Value for the dynamic property

        Returns:
            bool: Returns to the super class
        """
        if name == "backgroundPixmap":
            self.background = value
        return super().setProperty(name, value)

    @QtCore.pyqtSlot(name="call_network_page")
    def call_network_panel(
        self,
    ) -> None:
        if self.parent() is None:
            return

        self.panel.network_list_widget.clear()
        self.setCurrentIndex(0)
        _parent_size = self.parent().size()
        self.setGeometry(0, 0, _parent_size.width(), _parent_size.height())
        self.updateGeometry()
        self.update()
        self.add_ssid_network_entry()
        self.show()<|MERGE_RESOLUTION|>--- conflicted
+++ resolved
@@ -1,18 +1,7 @@
 import typing
 from functools import partial
 
-<<<<<<< HEAD
-from matplotlib.style import available
-from numpy import size
-
-from lib.network import SdbusNetworkManager
-from lib.panels.widgets.popupDialogWidget import Popup
-
-from lib.ui.wifiConnectivityWindow_ui import Ui_wifi_stacked_page
-from lib.utils.list_button import ListCustomButton
-from lib.utils.toggleAnimatedButton import ToggleAnimatedButton
-from PyQt6 import QtCore, QtGui, QtWidgets
-=======
+
 from lib.network import SdbusNetworkManager
 from lib.panels.widgets.popupDialogWidget import Popup
 
@@ -22,7 +11,6 @@
 from lib.panels.widgets.popupDialogWidget import Popup
 from PyQt6 import QtCore, QtGui, QtWidgets
 
->>>>>>> 8793c9e6
 
 
 class NetworkControlWindow(QtWidgets.QStackedWidget):
@@ -58,19 +46,7 @@
             str(self.sdbus_network.get_current_ip_addr())
         )
         self.panel.netlist_ssuid.setText(current_ssid)
-<<<<<<< HEAD
-        sec_type = self.sdbus_network.get_security_type_by_ssid(current_ssid)
-        if not sec_type:
-            sec_type = "--"
-        self.panel.netlist_security.setText(str(sec_type).upper())
-        signal_strength = self.sdbus_network.get_connection_signal_by_ssid(
-            current_ssid
-        )
-        if signal_strength == -1:
-            signal_strength = "--"
-        self.panel.netlist_strength.setText(str(signal_strength))
-
-=======
+
         self.panel.netlist_security.setText(
             str(
                 self.sdbus_network.get_security_type_by_ssid(current_ssid)
@@ -80,7 +56,7 @@
             str(self.sdbus_network.get_connection_signal_by_ssid(current_ssid))
             + "%"
         )
->>>>>>> 8793c9e6
+
         self.panel.wifi_button.setLeftFontSize(20)
         self.panel.hotspot_button.setLeftFontSize(20)
         self.panel.wifi_button.clicked.connect(
@@ -94,14 +70,12 @@
                 self.setCurrentIndex, self.indexOf(self.panel.hotspot_page)
             )
         )
-<<<<<<< HEAD
-        text = list(self.sdbus_network.get_current_ip_addr())
-=======
+
 
         self.panel.hotspot_button.setPixmap(QtGui.QPixmap(":/network/media/btn_icons/hotspot.svg"))
         self.panel.wifi_button.setPixmap(QtGui.QPixmap(":/network/media/btn_icons/wifi_config.svg"))
         text = self.sdbus_network.get_current_ip_addr()
->>>>>>> 8793c9e6
+
         if not text:
             text = "No IP Address"
         self.panel.netlist_ip.setProperty("text_color", "white")
@@ -120,27 +94,7 @@
         # self.networkdead: bool = False
         self.networkdead: bool = not self.sdbus_network.can_wifi_scan()
 
-<<<<<<< HEAD
-        if self.networkdead:
-            self.panel.line.hide()
-            self.panel.ip_frame.hide()
-            self.panel.stregth_frame.hide()
-            self.panel.signal_frame.hide()
-            # self.panel.netlist_ssuid.hide()
-            self.panel.netlist_ssuid.setText(
-                "Wifi is currently disabled or unavailable"
-            )
-            self.expand_infobox()
-        else:
-            self.panel.line.show()
-            self.panel.netlist_ssuid.show()
-            self.panel.ip_frame.show()
-            self.panel.stregth_frame.show()
-            self.panel.signal_frame.show()
-            self.panel.label_2.hide()
-
-=======
->>>>>>> 8793c9e6
+
         if self.sdbus_network.wifi_enabled():
             self.panel.wifi_button.tb.state = ToggleAnimatedButton.State.ON
             self.panel.hotspot_button.tb.state = ToggleAnimatedButton.State.OFF
@@ -158,19 +112,12 @@
                 self.indexOf(self.panel.network_list_page),
             )
         )
-<<<<<<< HEAD
-        self.panel.Togglewifi.clicked.connect(
-            lambda: self.hotspot_handler("wifi")
-        )
-        self.panel.Togglehot.clicked.connect(
-            lambda: self.hotspot_handler("hotspot")
-=======
+
         self.panel.wifi_button.tb.clicked.connect(
             lambda: self.wifihotspot_handler("wifi")
         )
         self.panel.hotspot_button.tb.clicked.connect(
             lambda: self.wifihotspot_handler("hotspot")
->>>>>>> 8793c9e6
         )
         self.panel.network_list_widget.itemClicked.connect(
             self.ssid_item_clicked
@@ -232,14 +179,9 @@
             )
         )
         self.panel.hotspot_back_button.clicked.connect(
-<<<<<<< HEAD
-            partial(
-                self.setCurrentIndex,
-                self.indexOf(self.panel.network_list_page),
-            )
-=======
+
             partial(self.setCurrentIndex, self.indexOf(self.panel.wifi_page))
->>>>>>> 8793c9e6
+
         )
         self.panel.hotspot_name_input_field.returnPressed.connect(
             lambda: self.update_network(
@@ -273,23 +215,9 @@
         self.request_network_scan.emit()
         self.hide()
 
-<<<<<<< HEAD
-    def expand_infobox(self) -> None:
-        self.panel.netlist_ssuid.setGeometry(
-            self.panel.network_list_table_frame.frameGeometry()
-        )
-        # Align text
-        self.panel.netlist_ssuid.setWordWrap(True)
-        self.panel.netlist_ssuid.setAlignment(
-            QtCore.Qt.AlignmentFlag.AlignTop
-            | QtCore.Qt.AlignmentFlag.AlignHCenter
-        )
-
-    def hotspot_handler(self, source: str):
-=======
 
     def wifihotspot_handler(self, source: str):
->>>>>>> 8793c9e6
+
         """Toggle Wi-Fi and Hotspot so only one is active at a time."""
         wifi_enabled = self.sdbus_network.wifi_enabled()
         hotspot_enabled = self.sdbus_network.hotspot_enabled()
@@ -498,26 +426,6 @@
                     }
                 )
 
-<<<<<<< HEAD
-        if networks:
-            saved_networks = sorted(
-                [n for n in networks if n["is_saved"]],
-                key=lambda x: -x["signal"],
-            )
-            unsaved_networks = sorted(
-                [n for n in networks if not n["is_saved"]],
-                key=lambda x: -x["signal"],
-            )
-        else:
-            saved_networks = sorted(
-                [n for n in saved_networks], key=lambda x: -1
-            )
-
-        for net in saved_networks:
-            self._add_network_button(
-                ssid=net.get("ssid", "UNKNOWN"),
-                signal=net.get("signal", -1),
-=======
         available_networks = self.sdbus_network.get_available_networks()[
             0
         ]  # unpack tuple
@@ -551,7 +459,6 @@
             self._add_network_button(
                 ssid=net.get("ssid", "UNKNOWN"),
                 signal=net.get("signal", "?"),
->>>>>>> 8793c9e6
                 right_text="Saved",
                 target_widget=self.panel.network_list_widget,
             )
@@ -569,18 +476,12 @@
             self.panel.network_list_widget.setItemWidget(
                 separator_item, separator_widget
             )
-<<<<<<< HEAD
-
-        for net in unsaved_networks:
-            self._add_network_button(
-                ssid=net.get("ssid", "UNKNOWN"),
-                signal=net("signal", -1),
-=======
+
         for net in unsaved_networks:
             self._add_network_button(
                 ssid=net.get("ssid", "UNKNOWN"),
                 signal=net("signal", "?"),
->>>>>>> 8793c9e6
+
                 right_text="Protected",
                 target_widget=self.panel.network_list_widget,
             )
