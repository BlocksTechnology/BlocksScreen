import hashlib
import logging
import typing
from uuid import uuid4


import sdbus

<<<<<<< HEAD
# from PyQt6 import QtCore
=======
from PyQt6 import QtCore
>>>>>>> 8793c9e6
from sdbus_block.networkmanager import (
    AccessPoint,
    AccessPointCapabilities,
    ActiveConnection,
    IPv4Config,
    NetworkConnectionSettings,
    NetworkManagerConnectivityState,
    NetworkDeviceGeneric,
    NetworkManagerState,
    NetworkDeviceWired,
    NetworkDeviceWireless,
    NetworkManager,
    NetworkManagerConnectionProperties,
    NetworkManagerSettings,
    WpaSecurityFlags,
    enums,
)
from sdbus_block.networkmanager.exceptions import (
    NmConnectionFailedError,
    NmConnectionInvalidPropertyError,
    NmConnectionPropertyNotFoundError,
)


class NetworkManagerRescanError(Exception):
    """Exception raised when rescanning the network fails."""

    def __init__(self, error):
        super(NetworkManagerRescanError, self).__init__()
        self.error = error


<<<<<<< HEAD
# class SdbusNetworkManager(QtCore.QObject):
class SdbusNetworkManager:
    # def __init__(self, parent: typing.Optional[QtCore.QObject]):
    def __init__(self):
=======
class SdbusNetworkManager(QtCore.QObject):
    def __init__(self, parent: typing.Optional[QtCore.QObject]):
>>>>>>> 8793c9e6
        super(SdbusNetworkManager, self).__init__()
        self.system_dbus = sdbus.sd_bus_open_system()

        if not self.system_dbus:
            print("No systembus ")
            return
        self.known_networks = []
        self.saved_networks_ssids: typing.List
        self.hotspot_ssid: str = "PrinterHotspot"
        self.hotspot_password: str = hashlib.sha256(
            "123456789".encode()
        ).hexdigest()  # "123456789"

        sdbus.set_default_bus(self.system_dbus)

        try:
            self.nm = NetworkManager()
        except Exception as e:
            logging.debug(
                f"Exception occurred when getting NetworkManager: {e}"
            )

        self.check_nm_status()

        self.available_wired_interfaces = self.get_wired_interfaces()
        self.available_wireless_interfaces = self.get_wireless_interfaces()
        self.primary_wifi_interface: typing.Union[
            NetworkDeviceWireless, None
        ] = (
            self.get_wireless_interfaces()[0]
            if len(self.get_wireless_interfaces()) > 0
            else None
        )
        self.primary_wired_interface: typing.Union[
            NetworkDeviceWired, None
        ] = (
            self.get_wired_interfaces()[0]
            if len(self.get_wired_interfaces()) > 0
            else None
        )

        if not self.is_known(self.hotspot_ssid):
            self.create_hotspot(self.hotspot_ssid, self.hotspot_password)

<<<<<<< HEAD
        if self.primary_wifi_interface:
            self.rescan_networks()

    def check_nm_status(self):
        if not self.nm:
            return False
        print(
            NetworkManagerConnectivityState(self.nm.check_connectivity()).name
        )
        print(NetworkManagerState(self.nm.state).name)
        # if
        ...

    def can_wifi_scan(self) -> bool:
        return bool(self.primary_wifi_interface)
=======
        self.rescan_networks()
>>>>>>> 8793c9e6

    def get_available_interfaces(self) -> typing.List[str]:
        """Gets the names of all available interfaces

        Returns:
            typing.List[str]: List of strings with the available names of all interfaces
        """

        return [
            NetworkDeviceGeneric(device).interface
            for device in self.nm.get_devices()
        ]

    def wifi_enabled(self) -> bool:
        """Returns a boolean if wireless is enabled on the device.

        Returns:
            bool: True if device is enabled | False if not
        """
        return self.nm.wireless_enabled

    def toggle_wifi(self, toggle: bool):
        """toggle_wifi Enable/Disable wifi

        Args:
            toggle (bool):

            - True -> Enable wireless

            - False -> Disable wireless

        Raises:
            ValueError: Raised when the argument is not of type boolean.

        """
        if not isinstance(toggle, bool):
            raise TypeError("toggle expected boolean")
        self.nm.wireless_enabled = toggle

    def toggle_hotspot(self, toggle: bool):
        """Activate/Deactivate device hotspot

        Args:
            toggle (bool): toggle option, True to activate Hotspot, False otherwise

        Raises:
            ValueError: If the toggle argument is not a Boolean.
        """
        if not isinstance(toggle, bool):
            raise TypeError("Correct type should be a boolean.")

        if not self.nm:
            return
        try:
            old_ssid: typing.Union[str, None] = self.get_current_ssid()
            if old_ssid:
                self.disconnect_network()
            if self.is_known(self.hotspot_ssid):
                self.connect_network(self.hotspot_ssid)
                self.nm.reload()
                if self.nm.check_connectivity() == (
                    NetworkManagerConnectivityState.FULL
                    | NetworkManagerConnectivityState.LIMITED
                ):
                    logging.info(f"AP {self.hotspot_ssid} up!")
                return
            if old_ssid:
                self.connect_network(old_ssid)
        except Exception as e:
            logging.error(f"Unexpected error occurred: {e}")

    def hotspot_enabled(self) -> typing.Optional["bool"]:
        """Returns a boolean indicating whether the device hotspot is on or not .

        Returns:
            bool: True if Hotspot is activated, False otherwise.
        """
<<<<<<< HEAD
        # REFACTOR: untested for all cases
=======
        # REFACTOR: untested for all cases 
>>>>>>> 8793c9e6
        return bool(self.hotspot_ssid == self.get_current_ssid())

    def get_wired_interfaces(self) -> typing.List[NetworkDeviceWired]:
        """get_wired_interfaces Get only the names for the available wired (Ethernet) interfaces.

        Returns:
            typing.List[str]: List containing the names of all wired(Ethernet) interfaces.
        """
        return list(
            map(
                lambda path: NetworkDeviceWired(path),
                filter(
                    lambda path: path,
                    filter(
                        lambda device: NetworkDeviceGeneric(device).device_type
                        == enums.DeviceType.ETHERNET,
                        self.nm.get_devices(),
                    ),
                ),
            )
        )

    def get_wireless_interfaces(self) -> typing.List[NetworkDeviceWireless]:
        """get_wireless_interfaces Get only the names of wireless interfaces.

        Returns:
            typing.List[str]: A list containing the names of wireless interfaces.
        """
        # Each interface type has a device flag that is exposed in enums.DeviceType.<device such as Ethernet or Wifi>
        return list(
            map(
                lambda path: NetworkDeviceWireless(path),
                filter(
                    lambda path: path,
                    filter(
                        lambda device: NetworkDeviceGeneric(device).device_type
                        == enums.DeviceType.WIFI,
                        self.nm.get_devices(),
                    ),
                ),
            )
        )

    def get_current_ssid(self) -> str:
        if self.nm.primary_connection == "/":
            return ""
        try:
            active_con = ActiveConnection(
                self.nm.primary_connection
            ).connection
            con = NetworkConnectionSettings(active_con)
            settings = con.get_settings()
            return str(settings["802-11-wireless"]["ssid"][1].decode())
        except Exception as e:
            logging.info(f"Unexpected error occurred: {e}")
            return ""

<<<<<<< HEAD
    def get_current_ip_addr(self) -> typing.List[str]:
=======
    def get_current_ip_addr(self) -> typing.Union[typing.List[str], None]:
>>>>>>> 8793c9e6
        """Get the current connection ip address.

        Returns:
            str: A string containing the current ip address
        """
        if self.nm.primary_connection == "/":
            logging.info("There is no NetworkManager active connection.")
            return ""
        _device_ip4_conf_path = ActiveConnection(
            self.nm.primary_connection
        ).ip4_config
        if _device_ip4_conf_path == "/":
            logging.info(
                "NetworkManager reports no IP configuration for the interface"
            )
            return ""
        ip4_conf = IPv4Config(_device_ip4_conf_path)
        return [
            address_data["address"][1]
            for address_data in ip4_conf.address_data
        ][0]

    def get_primary_interface(
        self,
    ) -> typing.Union[
        NetworkDeviceWired, NetworkDeviceWireless, typing.Tuple, str
    ]:
        """Get the primary interface,
            If a there is a connection, returns the interface that is being currently used.

            If there is no connection and wifi is available return de wireless interface.

            If there is no wireless interface and no active connection return the first wired interface that is not (lo).

        Returns:
            typing.List:
        """
        if self.nm.primary_connection == "/":
            if self.primary_wifi_interface:
                return self.primary_wifi_interface
            elif self.primary_wired_interface:
                return self.primary_wired_interface
            else:
                return "/"
        gateway = ActiveConnection(self.nm.primary_connection).devices[0]
        return (
            NetworkDeviceGeneric(gateway).interface,
            self.nm.primary_connection,
            self.nm.primary_connection_type,
        )

    def rescan_networks(self) -> bool:
        """rescan_networks Scan for available networks."""
        if (
            self.primary_wifi_interface == "/"
            or not self.primary_wifi_interface
        ):
            return False
        try:
            self.primary_wifi_interface.request_scan({})
            return True
        except Exception:
            raise NetworkManagerRescanError("Network scan failed")
        finally:
            return False

    def get_available_networks(self) -> typing.Dict:
        """get_available_networks Scan for networks, get the information about each network.

        Returns:
            typing.List[dict] | None: A list that contains the information about every available found networks. None if nothing is found or the scan failed.
        - Implemented with map built-in python method instead of for loops. Don't know the performance difference, but tried to not use for loops in these methods just to try.
        """
        if (
            self.primary_wifi_interface == "/"
            or not self.primary_wifi_interface
        ):
            return {"error": "No primary interface found"}

        if self.rescan_networks():
            if (
                self.primary_wifi_interface.device_type
                == enums.DeviceType.WIFI
            ):
                _aps: typing.List[AccessPoint] = list(
                    map(
                        lambda ap_path: AccessPoint(ap_path),
                        self.primary_wifi_interface.access_points,
                    )
                )
                _info_networks: typing.Dict = dict(
                    map(
                        lambda ap: (
                            f"{ap.ssid.decode('utf-8')}",
                            {
                                "security": self.get_security_type(ap),
                                "frequency": ap.frequency,
                                "channel": ap.frequency,
                                "signal_level": ap.strength,
                                "max_bitrate": ap.max_bitrate,
                                "BSSID": ap.hw_address,
                            },
                        ),
                        _aps,
                    )
                )

                return _info_networks
        return {"error": "No available networks"}

    def get_security_type(self, ap: AccessPoint) -> typing.Tuple:
        """Get the security type from a network AccessPoint

        Args:
            ap (AccessPoint): The AccessPoint of the network.

        Returns:
            typing.Tuple: A Tuple containing all the flags about the WpaSecurityFlags ans AccessPointCapabilities
            - `(flags, wpa_flags, rsn_flags)`



        Check: For more information about the flags
            :py:class:`WpaSecurityFlags` and `ÀccessPointCapabilities` from :py:module:`python-sdbus-networkmanager.enums`
        """
        if not ap:
            return

        _sec_rsn: typing.List[WpaSecurityFlags] = list(
            map(lambda sec: sec, list(WpaSecurityFlags(ap.rsn_flags)))
        )
        _sec_wpa: typing.List[WpaSecurityFlags] = list(
            map(lambda wpa: wpa, list(WpaSecurityFlags(ap.wpa_flags)))
        )
        _sec_flags: typing.List[AccessPointCapabilities] = list(
            map(lambda flags: flags, list(AccessPointCapabilities(ap.flags)))
        )

        if len(_sec_flags) == 0:
            return ("Open", "")

        return (_sec_flags, _sec_wpa, _sec_rsn)

    def get_saved_networks(self) -> typing.List[typing.Dict | None]:
        """get_saved_networks Gets a list with the names and ids of all saved networks on the device.

        Returns:
            typing.List[dict] | None: List that contains the names and ids of all saved networks on the device.



        I admit that this implementation is way to complicated, I don't even think it's great on memory and time, but i didn't use for loops so mission achieved.
        """
        if not self.nm:
            return [{"error": "No network manager"}]

        _connections: typing.List[str] = (
            NetworkManagerSettings().list_connections()
        )

        _network_settings: typing.List[NetworkManagerConnectionProperties] = (
            list(
                map(
                    lambda _settings: NetworkConnectionSettings(
                        _settings
                    ).get_settings(),
                    iter(_connections),
                )
            )
        )

        _known_networks_parameters: typing.List[typing.Dict | None] = list(
            filter(
                lambda network_entry: network_entry is not None,
                list(
                    map(
                        lambda network_properties: (
                            {
                                "SSID": network_properties["802-11-wireless"][
                                    "ssid"
                                ][1].decode(),
                                "UUID": network_properties["connection"][
                                    "uuid"
                                ][1],
                                # "CONNECTION_PATH": connection
                            }
                            if network_properties["connection"]["type"][1]
                            == "802-11-wireless"
                            else None
                        ),
                        _network_settings,
                    )
                ),
            )
        )

        return _known_networks_parameters

    def get_saved_networks_with_for(self) -> typing.List:
        """Get a list with the names and ids of all saved networks on the device.

        Returns:
            typing.List[dict]: List that contains the names and ids of all saved networks on the device.


        This implementation is equal to the klipper screen implementation, this one uses for loops and is simpler.
        https://github.com/KlipperScreen/KlipperScreen/blob/master/ks_includes/sdbus_nm.py Alfredo Monclues (alfrix) 2024
        """
        if not self.nm:
            return []
        saved_networks = []
        for connection in NetworkManagerSettings().list_connections():
            saved_con = NetworkConnectionSettings(connection)
            conn = saved_con.get_settings()
            if conn["connection"]["type"][1] == "802-11-wireless":
                saved_networks.append(
                    {
                        "SSID": conn["802-11-wireless"]["ssid"][1].decode(),
                        "UUID": conn["connection"]["uuid"][1],
                        "SECURITY_TYPE": conn[
                            str(conn["802-11-wireless"]["security"][1])
                        ]["key-mgmt"][1],
                        "CONNECTION_PATH": connection,
                        "MODE": conn["802-11-wireless"]["mode"],
                    }
                )
        return saved_networks

    def get_saved_ssid_names(self) -> typing.List[str]:
        """Get a list with the current saved network ssid names

        Returns:
            typing.List[str]: List that contains the names of the saved ssid network names
        """
        _saved_networks = self.get_saved_networks_with_for()
        if not _saved_networks:
            return []
        return list(
            map(
                lambda saved_network: (saved_network.get("SSID", None)),
                _saved_networks,
            )
        )

    def is_known(self, ssid: str) -> bool:
        """Whether or not a network is known

        Args:
            ssid (str): The networks ssid

        Returns:
            bool: True if the network is known otherwise False
        """
        return any(
            net.get("SSID", "") == ssid
            for net in self.get_saved_networks_with_for()
        )

    def add_wifi_network(
        self, ssid: str, psk: str, priority: int = 0
    ) -> typing.Dict:
        """Add and Save a network to the device.

        Args:
            ssid (str): Networks SSID
            psk (str): Networks password

        Raises:
            NotImplementedError: Some network security types are not yet available so there is no way to connect to them.

        Returns:
            typing.Dict: Dictionary with a status key that reports whether or not the connection was saved and connected.

            On the returned dictionary a key value "error" can appear if an error occurred, the value will say what the error was.
            "exception"
        """
        if (
            not self.primary_wifi_interface
            or self.primary_wifi_interface == "/"
        ):
            return {"status": "error", "msg": "No Available interface"}

        psk = hashlib.sha256(psk.encode()).hexdigest()
        _available_networks: typing.Dict = self.get_available_networks()
        if "error" in _available_networks.keys():
            return {"status": "error", "msg": "No available Networks"}
        if self.is_known(ssid):
            self.delete_network(ssid)

        if ssid in _available_networks.keys():
            _wanted_network: typing.Dict = _available_networks[f"{ssid}"]
            properties: NetworkManagerConnectionProperties = {
                "connection": {
                    "id": ("s", ssid),
                    "uuid": ("s", str(uuid4())),
                    "type": ("s", "802-11-wireless"),
                    "interface-name": (
                        "s",
                        self.primary_wifi_interface.interface,
                    ),
                    "autoconnect": ("b", bool(True)),
                    "autoconnect-priority": ("u", priority),
                },
                "802-11-wireless": {
                    "mode": ("s", "infrastructure"),
                    "ssid": ("ay", ssid.encode("utf-8")),
                },
                "ipv4": {"method": ("s", "auto")},
                "ipv6": {"method": ("s", "auto")},
            }

            if "security" in _wanted_network.keys():
                _security_types = _wanted_network["security"]
            else:
                return {
                    "status": "error",
                    "msg": "No security type for network, stopping",
                }
            if _security_types[0] is None:
                return {"status": "error", "msg": "unknown_security_type"}

            elif (
                AccessPointCapabilities.PRIVACY
                or AccessPointCapabilities.WPS
                or AccessPointCapabilities.WPS_BUTTON
                or AccessPointCapabilities.WPS_PIN in _security_types[0]
            ):
                properties["802-11-wireless"]["security"] = (
                    "s",
                    "802-11-wireless-security",
                )
                if (
                    WpaSecurityFlags.P2P_WEP104
                    or WpaSecurityFlags.P2P_WEP40
                    or WpaSecurityFlags.BROADCAST_WEP104
                    or WpaSecurityFlags.BROADCAST_WEP40
                ) in (_security_types[1] or _security_types[2]):
                    properties["802-11-wireless-security"] = {
                        "key-mgmt": ("s", "none"),
                        "wep-key-type": ("u", 2),
                        "wep-key0": ("s", psk),
                        "auth-alg": ("s", "shared"),
                    }
                elif (
                    WpaSecurityFlags.P2P_TKIP
                    or WpaSecurityFlags.BROADCAST_TKIP
                ) in (_security_types[1] or _security_types[2]):
                    return {
                        "status": "error",
                        "msg": "Security type P2P_TKIP OR BRADCAST_TKIP not supported",
                    }
                elif (
                    WpaSecurityFlags.P2P_CCMP
                    or WpaSecurityFlags.BROADCAST_CCMP
                ) in (_security_types[1] or _security_types[2]):
                    # * AES/CCMP WPA2
                    properties["802-11-wireless-security"] = {
                        "key-mgmt": ("s", "wpa-psk"),
                        "psk": ("s", psk),
                        "pairwise": ("as", ["ccmp"]),
                    }

                elif (WpaSecurityFlags.AUTH_PSK) in (
                    _security_types[1] or _security_types[2]
                ):
                    # * AUTH_PSK -> WPA-PSK
                    properties["802-11-wireless-security"] = {
                        "key-mgmt": ("s", "wpa-psk"),
                        "psk": ("s", psk),
                    }
                elif WpaSecurityFlags.AUTH_802_1X in (
                    _security_types[1] or _security_types[2]
                ):
                    # * 802.1x IEEE standard
                    # Notes:
                    #   IEEE 802.1x standard used 8 to 64 passphrase hashed to derive
                    #   the actual key in the form of 64 hexadecimal character.
                    #
                    properties["802-11-wireless-security"] = {
                        "key-mgmt": ("s", "ieee802.1x"),
                        "wep-key-type": ("u", 2),
                        "wep-key0": ("s", psk),
                        "auth-alg": ("s", "shared"),
                    }
                elif (WpaSecurityFlags.AUTH_SAE) in (
                    _security_types[1] or _security_types[2]
                ):
                    # * SAE
                    # Notes:
                    #   The SAE is WPA3 so they use a passphrase of any length for authentication.
                    #
                    properties["802-11-wireless-security"] = {
                        "key-mgmt": ("s", "sae"),
                        "psk": ("s", psk),
                    }
                elif (WpaSecurityFlags.AUTH_OWE) in (
                    _security_types[1] or _security_types[2]
                ):
                    # * OWE
                    properties["802-11-wireless-security"] = {
                        "key-mgmt": ("s", "owe"),
                        "psk": ("s", psk),
                    }
                elif (WpaSecurityFlags.AUTH_OWE_TM) in (
                    _security_types[1] or _security_types[2]
                ):
                    # * OWE TM
                    # raise NotImplementedError
                    return {
                        "status": "error",
                        "msg": "Security type  AUTH_OWE_TM not supported",
                    }

                elif (WpaSecurityFlags.AUTH_EAP_SUITE_B) in (
                    _security_types[1] or _security_types[2]
                ):
                    # * EAP SUITE B
                    # raise NotImplementedError
                    return {
                        "status": "error",
                        "msg": "Security type EAP_SUITE_B not supported",
                    }

                try:
                    NetworkManagerSettings().add_connection(properties)
                    NetworkManagerSettings().reload_connections()

                    return {
                        "status": "success",
                        "msg": "Network added successfully",
                    }
                except NmConnectionFailedError as e:
                    return {
                        "status": "exception",
                        "msg": f"Exception occurred could not connect to network: {e} ",
                    }
                except (
                    NmConnectionPropertyNotFoundError
                    or NmConnectionInvalidPropertyError
                ) as e:
                    return {
                        "status": "exception",
                        "msg": f"Error configuring properties for the network, internal error  : {e}",
                    }
                except Exception as e:
                    return {
                        "status": "exception",
                        "msg": f"Could not connect to network: {e}",
                    }

        return {"status": "failure", "msg": "Unable to add network connection"}

    def disconnect_network(self) -> None:
        """Disconnect the active connection"""
        if (
            self.primary_wifi_interface == "/"
            or not self.primary_wifi_interface
        ):
            return

        self.primary_wifi_interface.disconnect()

    def get_connection_path_by_ssid(
        self, ssid: str
    ) -> typing.Union[str, None]:
        """Given a ssid, get the connection path, if it's saved

        Raises:
            ValueError: If the ssid was not of type string.

        Returns:
            str: connection path
        """
        if not isinstance(ssid, str):
            raise ValueError(
                f"SSID argument must be a string, inserted type is : {type(ssid)}"
            )
        _connection_path = None
        _saved_networks = self.get_saved_networks_with_for()
        if not _saved_networks:
            return "There are no saved networks, must add a new network connection first."

        if len(_saved_networks) == 0:
            return "There are no saved networks, must add a new network connection first."
        for saved_network in _saved_networks:
            if saved_network["SSID"].lower() == ssid.lower():
                _connection_path = saved_network["CONNECTION_PATH"]

        return _connection_path

    def get_security_type_by_ssid(
        self, ssid: str
    ) -> typing.Union[str, typing.Dict]:
        """Get the security type for a saved network by its ssid.

        Args:
            ssid (str): SSID of a saved network

        Returns:
            str | typing.Dict: _description_
        """
        if not isinstance(ssid, str):
            return {"error": "ssid Argument must be of type string"}
        if not self.nm:
            return {"error": "No network manager instance available"}
        _security_type: str = ""
        _saved_networks = self.get_saved_networks_with_for()
        if not _saved_networks:
            return {"error": f"There is no saved network with {ssid} name."}
        if len(_saved_networks) == 0:
            return {"error": f"There is no saved network with {ssid} name."}
        for network in _saved_networks:
            if network["SSID"].lower() == ssid.lower():
                _security_type = network["SECURITY_TYPE"]

        return _security_type

    def get_connection_signal_by_ssid(self, ssid: str) -> int:
        """Get the signal strength for a ssid

        Args:
            ssid (str): Ssid we wan't to scan

        Returns:
            typing.Dict | int: If an error occurs the method return a dictionary with the key error, the value is the errors message.
                                In the case we are able to scan
                                The method returns the signal strength in %
        """
        if not isinstance(ssid, str):
            return -1
        if not self.nm:
            return -1
        if (
            self.primary_wifi_interface == "/"
            or not self.primary_wifi_interface
        ):
            return -1

        if self.rescan_networks():
            if (
                self.primary_wifi_interface.device_type
                == enums.DeviceType.WIFI
            ):
                # Get information on scanned networks:
                _aps: typing.List[AccessPoint] = list(
                    map(
                        lambda ap_path: AccessPoint(ap_path),
                        self.primary_wifi_interface.access_points,
                    )
                )
                for ap in _aps:
                    if ap.ssid.decode("utf-8").lower() == ssid.lower():
                        return ap.strength
        return -1

    def connect_network(self, ssid: str) -> str:
        """Connect to a saved network given an ssid

        Raises:
            ValueError: Raised if the ssid argument is not of type string.
            Exception: Raised if there was an error while trying to connect.

        Returns:
            str: The active connection path, or a Message.
        """
        if not isinstance(ssid, str):
            raise ValueError(
                f"SSID argument must be a string, inserted type is : {type(ssid)}"
            )

        _connection_path = self.get_connection_path_by_ssid(ssid)
        if not _connection_path:
            return f"No saved connection path for the SSID: {ssid}"
        try:
            if self.nm.primary_connection == _connection_path:
                return f"Network connection already established with {ssid} "

            active_path = self.nm.activate_connection(str(_connection_path))

        except Exception as e:
            raise Exception(
                f"Unknown error while trying to connect to {ssid} network: {e}"
            )
        return active_path

    def delete_network(self, ssid: str) -> typing.Union[typing.Dict, None]:
        """Deletes a saved network given a ssid

        Args:
            ssid (str): The networks ssid to be deleted

        Raises:
            ValueError: If the ssid argument is not of type string
            Exception: If an unexpected error occurred when deleting the network.

        Returns:
            typing.Dict: Status key with the outcome of the networks deletion.
        """
        if not isinstance(ssid, str):
            raise TypeError("SSID argument is of type string")
        if not self.is_known(ssid):
            logging.debug(f"No known network with SSID {ssid}")
            return

        _path = self.get_connection_path_by_ssid(ssid)

        try:
            NetworkConnectionSettings(settings_path=str(_path)).delete()
            return {"status": "success"}
        except Exception as e:
            logging.debug(f"Unexpected exception detected: {e}")
            return {"status": "error"}

    def create_hotspot(
        self, ssid: str = "PrinterHotspot", password: str = "123456789"
    ) -> typing.Dict:
        self.delete_network(ssid)
        psk = hashlib.sha256(password.encode()).hexdigest()
        properties: NetworkManagerConnectionProperties = {
            "connection": {
                "id": ("s", str(ssid)),
                "uuid": ("s", str(uuid4())),
                "type": ("s", "802-11-wireless"),  # 802-3-ethernet
                "autoconnect": ("b", bool(True)),
                "interface-name": ("s", "wlan0"),
            },
            "802-11-wireless": {
                "ssid": ("ay", ssid.encode("utf-8")),
                "mode": ("s", "ap"),
                "band": ("s", "bg"),
                "channel": ("u", 1),
                "security": ("s", "802-11-wireless-security"),
                "hidden": ("b", bool(False)),
            },
            "802-11-wireless-security": {
                "key-mgmt": ("s", "wpa-psk"),
                "psk": ("s", str(psk)),
                "pmf": ("u", 1),
                "pairwise": ("as", ["ccmp"]),
            },
            "ipv4": {
                "method": ("s", "shared"),
            },
            "ipv6": {"method": ("s", "ignore")},
        }

        try:
            NetworkManagerSettings().add_connection(properties)
            return {"status": "success"}
        except Exception as e:
            logging.debug(
                f"Error occurred while adding hotspot connection: {e.args}"
            )
            return {"status": "error, exception"}

    def get_hotspot_ssid(self) -> str:
        return self.hotspot_ssid

    def set_hotspot_ssid(self, ssid: str) -> None:
        self.hotspot_ssid = ssid
        self.create_hotspot(ssid=ssid)

    def set_network_priority(self, ssid: str, priority: str) -> None:
        if not self.nm:
            return
        ...
        # Get Networks by ssid
        # con_settings = NetworkConnectionSettings(a connection path for the connection with the specified ssid)
        # properties = con_settings.get_settings()
        # profile = con_settings.get_profile()
        # properties["connection"]["autoconnect-priority"] = ("u", priority)
        # con_settings.update(properties)

    def update_connection_settings(
        self,
        ssid: typing.Optional["str"] = None,
        password: typing.Optional["str"] = None,
        new_ssid: typing.Optional["str"] = None,
        priority: int = 0,
    ) -> typing.Dict:
        """Update the settings for a connection with a specified ssid and or a password

        Args:
            ssid (str | None): SSID of the network we want to update
            password
        Returns:
            typing.Dict: status dictionary with possible keys "error" and "status"
        """

        if not self.nm:
            return {"status": "error", "error": "No network manager"}

        _connection_path = self.get_connection_path_by_ssid(str(ssid))
        if not _connection_path:
            return {
                "status": "error",
                "error": "No saved connection with the specified ssid.",
            }
        try:
            con_settings = NetworkConnectionSettings(str(_connection_path))
            properties = con_settings.get_settings()
            if new_ssid:
                if ssid == self.hotspot_ssid:
                    self.hotspot_ssid = new_ssid
                properties["connection"]["id"] = ("s", str(new_ssid))
                properties["802-11-wireless"]["ssid"] = (
                    "ay",
                    new_ssid.encode("utf-8"),
                )
            if password:
                password = hashlib.sha256(password.encode()).hexdigest()
                if ssid == self.hotspot_ssid:
                    self.hotspot_password = password
                properties["802-11-wireless-security"]["psk"] = (
                    "s",
                    str(password),
                )

            if priority != 0:
                properties["connection"]["autoconnect-priority"] = (
                    "u",
                    priority,
                )

            con_settings.update(properties)
            return {"status": "updated"}
        except Exception:
            return {"status": "error", "error": "Unexpected error"}

<<<<<<< HEAD
=======

class SdbusNetworkManagerDummy:
    """Class that controls the linux NetworkManager tool using the sdbus library.

    - Check and get available interfaces..
    - Scans for available networks using the wireless interface.
    - Connect to an available network using wireless interface.
    - Methods to Create, Activate and deactivate a Hotspot.
    - Get the current ip address of the machine.
    - Prefer wired connection over wireless if available.
    """

    def __init__(self):
        self.hotspot_ssid: str = "PrinterHotspot"
        self.hotspot_password: str = "123456789"
        self.hotspot_active: bool = False
        self.saved_networks_ssids: typing.List
        self.nm = "NetworkManager"
        self.available_wired_interfaces = self.get_wired_interfaces()
        self.available_wireless_interfaces = self.get_wireless_interfaces()

        self.primary_wifi_interface = "path/wirelesssDummy"
        self.primary_wired_interface = "path/wireddDummy"
        self.wireless_active: bool = True

    def get_current_ssid(self) -> str:
        return "Blocks"

    def get_available_interfaces(self) -> typing.List[str]:
        """get_available_interfaces Gets the names of all available interfaces

        Returns:
            typing.List[str]: List of strings with the available names of all interfaces
        """
        return ["device/wlan0Dummy", "device/loDummy", "device/eth0Dummy"]

    def wifi_enabled(self) -> bool:
        """wifi_enabled Returns a boolean if wireless is enabled on the device.

        Returns:
            bool: True if device is enabled | False if not
        """
        return self.wireless_active

    def toggle_wifi(self, toggle: bool):
        """toggle_wifi Enable/Disable wifi

        Args:
            toggle (bool):

            - True -> Enable wireless

            - False -> Disable wireless

        Raises:
            ValueError: Raised when the argument is not of type boolean.

        """
        self.wireless_active = not self.wireless_active
        return

    def toggle_hotspot(self, toggle: bool):
        """Activate/Deactivate device hotspot

        Args:
            toggle (bool): toggle option, True to activate Hotspot, False otherwise

        Raises:
            ValueError: If the toggle argument is not a Boolean.
        """
        # TODO: toggle Hotspot, function to activate or deactivate the device hotspot
        self.hotspot_active = toggle

    def hotspot_enabled(self) -> typing.Optional["bool"]:
        """Returns a boolean indicating whether the device hotspot is on or not .

        Returns:
            bool: True if Hotspot is activated, False otherwise.
        """
        # TODO: Hotspot enbaled or not

        return self.hotspot_active

    def get_wired_interfaces(self) -> typing.List:
        """get_wired_interfaces Get only the names for the available wired (Ethernet) interfaces.

        Returns:
            typing.List[str]: List containing the names of all wired(Ethernet) interfaces.
        """
        return ["path/wiredDummy/1", "path/wiredDummy/2"]

    def get_wireless_interfaces(self) -> typing.List:
        """get_wireless_interfaces Get only the names of wireless interfaces.

        Returns:
            typing.List[str]: A list containing the names of wireless interfaces.
        """
        # Each interface type has a device flag that is exposed in enums.DeviceType.<device such as Ethernet or Wifi>
        return [
            "path/wirelessDummy/1",
            "path/wirelessDummy/2",
        ]

    def get_current_ip_addr(self) -> typing.List[str] | None:
        """get_current_ip_addr Gets the current connection ip address.

        Returns:
            str: A string containing the current ip address
        """

        return ["1092.12312.1222.11"]

    def get_primary_interface(self):
        """get_primary_interface Return the primary interface,
            If a there is a connection, returns the interface that is being currently used.

            If there is no connection and wifi is available return de wireless interface.

            If there is no wireless interface and no active connection return the first wired interface that is not (lo).

        Returns:
            typing.List:
        """
        return "path/wlan0Dummy"

    def rescan_networks(self) -> None:
        """rescan_networks Scan for available networks.

        Returns:
            bool | None: True if the scan was successful, False otherwise. None if there is no primary wifi interface to use for the scan.
        """
        return

    def get_available_networks(self):
        """get_available_networks Scan for networks, get the information about each network.

        Returns:
            typing.List[dict] | None: A list that contains the information about every available found networks. None if nothing is found or the scan failed.
        - Implemented with map built-in python method instead of for loops. Don't know the performance difference, but tried to not use for loops in these methods just to try.
        """
        # This will only work on wifi, because we can scan networks
        return (
            [
                {
                    "ssid": "BLOCKS",
                    "security": "wpa",
                    "frequency": 344,
                    "channel": 2,
                    "signal_level": "-12",
                    "max_bitrate": "1222",
                    "BSSID": "12:312:je:22",
                },
                {
                    "ssid": "MEO",
                    "security": "wpa",
                    "frequency": 344,
                    "channel": 2,
                    "signal_level": "-12",
                    "max_bitrate": "1222",
                    "BSSID": "12:312:je:22",
                },
                {
                    "ssid": "SkyNet",
                    "security": "wpa2",
                    "frequency": 5180,
                    "channel": 36,
                    "signal_level": "-45",
                    "max_bitrate": "867",
                    "BSSID": "a2:3f:5d:8c:01:aa",
                },
                {
                    "ssid": "CoffeeShop_WiFi",
                    "security": "open",
                    "frequency": 2412,
                    "channel": 1,
                    "signal_level": "-68",
                    "max_bitrate": "144",
                    "BSSID": "bc:85:56:de:12:39",
                },
                {
                    "ssid": "HomeNetwork5G",
                    "security": "wpa3",
                    "frequency": 5745,
                    "channel": 149,
                    "signal_level": "-38",
                    "max_bitrate": "1300",
                    "BSSID": "e3:55:76:9a:cd:ef",
                },
                {
                    "ssid": "PublicLibraryNet",
                    "security": "wpa2",
                    "frequency": 2437,
                    "channel": 6,
                    "signal_level": "-72",
                    "max_bitrate": "300",
                    "BSSID": "00:1a:2b:3c:4d:5e",
                },
                {
                    "ssid": "Device_AP_8934",
                    "security": "open",
                    "frequency": 2462,
                    "channel": 11,
                    "signal_level": "-80",
                    "max_bitrate": "54",
                    "BSSID": "de:ad:be:ef:00:99",
                },
                {
                    "ssid": "IoT_Network",
                    "security": "wpa2",
                    "frequency": 2422,
                    "channel": 3,
                    "signal_level": "-59",
                    "max_bitrate": "72",
                    "BSSID": "aa:bb:cc:dd:ee:ff",
                },
                {
                    "ssid": "FastLane",
                    "security": "wpa3",
                    "frequency": 5200,
                    "channel": 40,
                    "signal_level": "-33",
                    "max_bitrate": "2400",
                    "BSSID": "11:22:33:44:55:66",
                },
                {
                    "ssid": "GUEST1234",
                    "security": "wpa",
                    "frequency": 2462,
                    "channel": 11,
                    "signal_level": "-50",
                    "max_bitrate": "600",
                    "BSSID": "77:88:99:aa:bb:cc",
                },
            ],
        )

    def get_security_type(self, ap: AccessPoint) -> typing.Tuple:
        """get_security_type Get the security type from a network AccessPoint

        Args:
            ap (AccessPoint): The AccessPoint of the network.

        Returns:
            typing.Tuple: A Tuple containing all the flags about the WpaSecurityFlags ans AccessPointCapabilities
            - `(flags, wpa_flags, rsn_flags)`



        Check: For more information about the flags
            :py:class:`WpaSecurityFlags` and `ÀccessPointCapabilities` from :py:module:`python-sdbus-networkmanager.enums`
        """
        return ("aps", "wpa", "jdjj")

    def get_saved_networks(self) -> typing.List[typing.Dict | None]:
        """get_saved_networks Gets a list with the names and ids of all saved networks on the device.

        Returns:
            typing.List[dict] | None: List that contains the names and ids of all saved networks on the device.



        I admit that this implementation is way to complicated, I don't even think it's great on memory and time, but i didn't use for loops so mission achieved.
        """
        return [
            {"SSID": "BLOCKS", "UUID": "OOAISUDFOASODFJ"},
        ]

    def get_saved_networks_with_for(self):
        """get_saved_networks_with_for Gets a list with the names and ids of all saved networks on the device.

        Returns:
            typing.List[dict]: List that contains the names and ids of all saved networks on the device.


        This implementation is equal to the klipper screen implementation, this one uses for loops and is simpler.
        https://github.com/KlipperScreen/KlipperScreen/blob/master/ks_includes/sdbus_nm.py Alfredo Monclues (alfrix) 2024
        """
        return [
            {"SSID": "BLOCKS", "UUID": "OOAISUDFOASODFJ"},
        ]

    def get_saved_ssid_names(self) -> typing.List[str]:
        """Get a list with the current saved network ssid names

        Returns:
            typing.List[str]: List that contains the names of the saved ssid network names
        """
        return [
            "BLOCKS",
            "PrinterHotspot",
            "SkyNet",
            "PublicLibraryNet",
            "FastLane",
            "GUEST1234",
        ]

    def is_known(self, ssid: str):
        """Whether or not a network is known

        Args:
            ssid (str): The networks ssid

        Returns:
            bool: True if the network is known otherwise False
        """
        pass

    def add_wifi_network(self, ssid: str, psk: str) -> typing.Dict:
        """Add and Save a network to the device.

        Args:
            ssid (str): Networks SSID
            psk (str): Networks password

        Raises:
            NotImplementedError: Some network security types are not yet available so there is no way to connect to them.

        Returns:
            typing.Dict: Dictionary with a status key that reports whether or not the connection was saved and connected.

            On the returned dictionary a key value "error" can appear if an error occurred, the value will say what the error was.
        """
        print("added network", ssid)
        print(psk)
        return {"status": "asdas", "msg": "dummy"}

    def disconnect_network(self):
        """disconnect_network Disconnect the wireless device and prevent it from reconnecting.

        Returns:
            bool:
            - True -> wifi interface is not and can perform the disconnection
            - False -> Wifi interface is none and the disconnect command is not run.
        """
        pass

    def get_connection_path_by_ssid(self, ssid: str) -> str | None:
        """Given a ssid, get the connection path, if it's saved

        Raises:
            ValueError: If the ssid was not of type string.

        Returns:
            str: connection path
        """
        pass

    def get_security_type_by_ssid(self, ssid: str) -> str | typing.Dict:
        """Get the security type for a saved network by its ssid.

        Args:
            ssid (str): SSID of a saved network

        Returns:
            str | typing.Dict: _description_
        """
        return "wpa"

    def get_connection_signal_by_ssid(self, ssid: str) -> typing.Dict | int:
        """Get the signal strength for a ssid

        Args:
            ssid (str): Ssid we wan't to scan

        Returns:
            typing.Dict | int: If an error occurs the method return a dictionary with the key error, the value is the errors message.
                                In the case we are able to scan
                                The method returns the signal strength in %
        """
        return random.randint(1, 100)

    def connect_network(self, ssid: str):
        """Connect to a saved network given an ssid

        Raises:
            ValueError: Raised if the ssid argument is not of type string.
            Exception: Raised if there was an error while trying to connect.

        Returns:
            str: The active connection path, or a Message.
        """
        print(f"Connecto to network {ssid}")

    def delete_network(self, ssid: str):
        """Deletes a saved network given a ssid

        Args:
            ssid (str): The networks ssid to be deleted

        Raises:
            ValueError: If the ssid argument is not of type string
            Exception: If an unexpected error occurred when deleting the network.

        Returns:
            typing.Dict: Status key with the outcome of the networks deletion.
        """
        print(f"Deleted network {ssid}")

    def create_hotspot(
        self, ssid: str = "PrinterHotspot", password: str = "123456789"
    ):
        print(f"Created hotspot {ssid}, {password}")

    def delete_old_hotspot_connection(self) -> None:
        print("Deleted old hotspot ")

    def get_hotspot_ssid(self):
        print(self.hotspot_ssid)
        return self.hotspot_ssid

    def set_hotspot_ssid(self, ssid: str) -> None:
        print(f"Set hotspot ssid {ssid}")

    def update_connection_settings(
        self,
        ssid: typing.Optional["str"] = None,
        password: typing.Optional["str"] = None,
        new_ssid: typing.Optional["str"] = None,
    ):
        """Update the settings for a connection with a specified ssid and or a password

        Args:
            ssid (str | None): SSID of the network we want to update
            password
        Returns:
            typing.Dict: status dictionary with possible keys "error" and "status"
        """
        print(new_ssid)
        print(f"Updated a network connection {ssid} | {password} | {new_ssid}")
        return {"status": "AUGH", "msg": "dummy"}
>>>>>>> 8793c9e6
<|MERGE_RESOLUTION|>--- conflicted
+++ resolved
@@ -6,11 +6,8 @@
 
 import sdbus
 
-<<<<<<< HEAD
-# from PyQt6 import QtCore
-=======
 from PyQt6 import QtCore
->>>>>>> 8793c9e6
+
 from sdbus_block.networkmanager import (
     AccessPoint,
     AccessPointCapabilities,
@@ -43,15 +40,9 @@
         self.error = error
 
 
-<<<<<<< HEAD
-# class SdbusNetworkManager(QtCore.QObject):
-class SdbusNetworkManager:
-    # def __init__(self, parent: typing.Optional[QtCore.QObject]):
-    def __init__(self):
-=======
+
 class SdbusNetworkManager(QtCore.QObject):
     def __init__(self, parent: typing.Optional[QtCore.QObject]):
->>>>>>> 8793c9e6
         super(SdbusNetworkManager, self).__init__()
         self.system_dbus = sdbus.sd_bus_open_system()
 
@@ -96,25 +87,8 @@
         if not self.is_known(self.hotspot_ssid):
             self.create_hotspot(self.hotspot_ssid, self.hotspot_password)
 
-<<<<<<< HEAD
-        if self.primary_wifi_interface:
-            self.rescan_networks()
-
-    def check_nm_status(self):
-        if not self.nm:
-            return False
-        print(
-            NetworkManagerConnectivityState(self.nm.check_connectivity()).name
-        )
-        print(NetworkManagerState(self.nm.state).name)
-        # if
-        ...
-
-    def can_wifi_scan(self) -> bool:
-        return bool(self.primary_wifi_interface)
-=======
         self.rescan_networks()
->>>>>>> 8793c9e6
+
 
     def get_available_interfaces(self) -> typing.List[str]:
         """Gets the names of all available interfaces
@@ -192,11 +166,9 @@
         Returns:
             bool: True if Hotspot is activated, False otherwise.
         """
-<<<<<<< HEAD
-        # REFACTOR: untested for all cases
-=======
+
         # REFACTOR: untested for all cases 
->>>>>>> 8793c9e6
+
         return bool(self.hotspot_ssid == self.get_current_ssid())
 
     def get_wired_interfaces(self) -> typing.List[NetworkDeviceWired]:
@@ -254,11 +226,9 @@
             logging.info(f"Unexpected error occurred: {e}")
             return ""
 
-<<<<<<< HEAD
+
     def get_current_ip_addr(self) -> typing.List[str]:
-=======
-    def get_current_ip_addr(self) -> typing.Union[typing.List[str], None]:
->>>>>>> 8793c9e6
+
         """Get the current connection ip address.
 
         Returns:
@@ -988,8 +958,7 @@
         except Exception:
             return {"status": "error", "error": "Unexpected error"}
 
-<<<<<<< HEAD
-=======
+
 
 class SdbusNetworkManagerDummy:
     """Class that controls the linux NetworkManager tool using the sdbus library.
@@ -1420,4 +1389,3 @@
         print(new_ssid)
         print(f"Updated a network connection {ssid} | {password} | {new_ssid}")
         return {"status": "AUGH", "msg": "dummy"}
->>>>>>> 8793c9e6
