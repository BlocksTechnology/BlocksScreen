import typing
import enum
from PyQt6 import QtCore, QtGui, QtWidgets


class ButtonColors(enum.Enum):
    NORMAL_BG = (223, 223, 223)
    PRESSED_BG = (169, 169, 169)
    DISABLED_BG = (169, 169, 169)
    TEXT_COLOR = (0, 0, 0)
    DISABLED_TEXT_COLOR = (102, 102, 102)
    NOTIFICATION_DOT = (226, 31, 31)


class BlocksCustomButton(QtWidgets.QAbstractButton):
    def __init__(
        self,
        parent: QtWidgets.QWidget = None,
    ) -> None:
        if parent:
            super(BlocksCustomButton, self).__init__(parent)
        else:
            super(BlocksCustomButton, self).__init__()

        self.icon_pixmap: QtGui.QPixmap = QtGui.QPixmap()
        self._icon_rect: QtCore.QRectF = QtCore.QRectF()
        self.button_background = None
        self.button_ellipse = None
        self._text: str = ""
        self._name: str = ""
        self.text_color: QtGui.QColor = QtGui.QColor(*ButtonColors.TEXT_COLOR.value)
        self._show_notification: bool = False
        self.setAttribute(QtCore.Qt.WidgetAttribute.WA_AcceptTouchEvents, True)

    def setShowNotification(self, show: bool) -> None:
        if self._show_notification != show:
            self._show_notification = show
            self.repaint()
            self.update()

    @property
    def name(self):
        return self._name

    @name.setter
    def name(self, new_name) -> None:
        self._name = new_name
        self.setObjectName(new_name)

    def text(self) -> str | None:
        return self._text

    def setText(self, text: str) -> None:
        self._text = text
        self.update()
        return

    def setPixmap(self, pixmap: QtGui.QPixmap) -> None:
        self.icon_pixmap = pixmap
        self.repaint()

    def mousePressEvent(self, e: QtGui.QMouseEvent) -> None:
        if not self.isEnabled():
            e.ignore()
            return

        if self.button_background is not None:
            pos_f = QtCore.QPointF(e.pos())
            if self.button_background.contains(pos_f):
                super().mousePressEvent(e)
                return
            else:
                e.ignore()
                return
        return super().mousePressEvent(e)

    def paintEvent(self, e: typing.Optional[QtGui.QPaintEvent]):
        opt = QtWidgets.QStyleOptionButton()
        # self.initStyleOption(opt)

        painter = QtGui.QPainter(self)
        painter.setRenderHint(painter.RenderHint.Antialiasing, True)
        painter.setRenderHint(painter.RenderHint.SmoothPixmapTransform, True)
        painter.setRenderHint(painter.RenderHint.LosslessImageRendering, True)

        _rect = self.rect()
        _style = self.style()

        if _style is None or _rect is None:
            return
<<<<<<< HEAD
        margin = _style.pixelMetric(_style.PixelMetric.PM_ButtonMargin, opt, self)

        margin = _style.pixelMetric(_style.PixelMetric.PM_ButtonMargin, opt, self)

=======

       
>>>>>>> 93beaa44
        # Determine background and text colors based on state
        if not self.isEnabled():
            bg_color_tuple = ButtonColors.DISABLED_BG.value
            current_text_color = QtGui.QColor(*ButtonColors.DISABLED_TEXT_COLOR.value)
        elif self.isDown():
            bg_color_tuple = ButtonColors.PRESSED_BG.value
            current_text_color = self.text_color
        else:
            bg_color_tuple = ButtonColors.NORMAL_BG.value
            current_text_color = self.text_color

        bg_color = QtGui.QColor(*bg_color_tuple)

        path = QtGui.QPainterPath()
        xRadius = self.rect().toRectF().normalized().height() / 2.0
        yRadius = self.rect().toRectF().normalized().height() / 2.0
        painter.setBackgroundMode(QtCore.Qt.BGMode.TransparentMode)
        path.addRoundedRect(
            0,
            0,
            self.rect().toRectF().normalized().width(),
            self.rect().toRectF().normalized().height(),
            xRadius,
            yRadius,
            QtCore.Qt.SizeMode.AbsoluteSize,
        )
        icon_path = QtGui.QPainterPath()
        self.button_ellipse = QtCore.QRectF(
            self.rect().toRectF().normalized().left()
            + self.rect().toRectF().normalized().height() * 0.05,
            self.rect().toRectF().normalized().top()
            + self.rect().toRectF().normalized().height() * 0.05,
            (self.rect().toRectF().normalized().height() * 0.90),
            (self.rect().toRectF().normalized().height() * 0.90),
        )
        icon_path.addEllipse(self.button_ellipse)
        self.button_background = path.subtracted(icon_path)
        painter.setPen(QtCore.Qt.PenStyle.NoPen)
        painter.setBrush(bg_color)
        painter.fillPath(self.button_background, bg_color)

        _parent_rect = self.button_ellipse.toRect()
        _icon_rect = QtCore.QRectF(
            _parent_rect.left() * 2.8,
            _parent_rect.top() * 2.8,
            _parent_rect.width() * 0.80,
            _parent_rect.height() * 0.80,
        )
        if not self.icon_pixmap.isNull():
            _icon_scaled = self.icon_pixmap.scaled(
                _icon_rect.size().toSize(),
                QtCore.Qt.AspectRatioMode.KeepAspectRatio,
                QtCore.Qt.TransformationMode.SmoothTransformation,
            )

            scaled_width = _icon_scaled.width()
            scaled_height = _icon_scaled.height()
            adjusted_x = (_icon_rect.width() - scaled_width) / 2.0
            adjusted_y = (_icon_rect.height() - scaled_height) / 2.0
            adjusted_icon_rect = QtCore.QRectF(
                _icon_rect.x() + adjusted_x,
                _icon_rect.y() + adjusted_y,
                scaled_width,
                scaled_height,
            )

            tinted_icon_pixmap = QtGui.QPixmap(_icon_scaled.size())
            tinted_icon_pixmap.fill(QtCore.Qt.GlobalColor.transparent)

<<<<<<< HEAD
            margin = _style.pixelMetric(_style.PixelMetric.PM_ButtonMargin, opt, self)
=======
            margin = _style.pixelMetric(
            _style.PixelMetric.PM_ButtonMargin, opt, self
            )

            if not self.isEnabled():
>>>>>>> 93beaa44

            if not self.isEnabled():
                tinted_icon_pixmap = QtGui.QPixmap(_icon_scaled.size())
                tinted_icon_pixmap.fill(QtCore.Qt.GlobalColor.transparent)

                icon_painter = QtGui.QPainter(tinted_icon_pixmap)
                icon_painter.setRenderHint(QtGui.QPainter.RenderHint.Antialiasing)
                icon_painter.setRenderHint(
                    QtGui.QPainter.RenderHint.SmoothPixmapTransform
                )

                icon_painter.drawPixmap(0, 0, _icon_scaled)

                icon_painter.setCompositionMode(
                    QtGui.QPainter.CompositionMode.CompositionMode_SourceAtop
                )
                tint = QtGui.QColor(
                    bg_color.red(), bg_color.green(), bg_color.blue(), 120
                )
                icon_painter.fillRect(tinted_icon_pixmap.rect(), tint)
                icon_painter.end()

                final_pixmap = tinted_icon_pixmap
            else:
                final_pixmap = _icon_scaled

            destination_point = adjusted_icon_rect.toRect().topLeft()
            painter.drawPixmap(destination_point, final_pixmap)


        if self.text():
            font_metrics = self.fontMetrics()
            self.text_width = font_metrics.horizontalAdvance(self._text)
            self.label_width = self.contentsRect().width()

<<<<<<< HEAD
            margin = _style.pixelMetric(_style.PixelMetric.PM_ButtonMargin, opt, self)

            _start_text_position = int(self.button_ellipse.width())
            _text_rect = _rect
            _text_rect.setWidth(self.width() - int(self.button_ellipse.width()))
            _text_rect.setLeft(int(self.button_ellipse.width()))
            _text_rect2 = _rect
            _text_rect2.setWidth(self.width() - int(self.button_ellipse.width()))
            _text_rect2.setLeft(int(self.button_ellipse.width()))

            _text_rect.setWidth(self.width() - int(self.button_ellipse.width()))
            _text_rect.setLeft(int(self.button_ellipse.width()))
=======
            margin = _style.pixelMetric(
            _style.PixelMetric.PM_ButtonMargin, opt, self
            )
            
            _start_text_position = int(self.button_ellipse.width())
            _text_rect = _rect
            _text_rect2 = _rect
            _text_rect2.setWidth(
                    self.width() - int(self.button_ellipse.width())
                )
            _text_rect2.setLeft(int(self.button_ellipse.width()))

>>>>>>> 93beaa44
            _pen = painter.pen()
            _pen.setStyle(QtCore.Qt.PenStyle.SolidLine)
            _pen.setWidth(1)
            _pen.setColor(current_text_color)
            painter.setPen(_pen)

<<<<<<< HEAD
            if self.text_width < _text_rect2.width():
                _text_rect.setWidth(self.width() - int(self.button_ellipse.width() * 2))
                _text_rect.setLeft(int(self.button_ellipse.width()))

=======
            

            if self.text_width < _text_rect2.width():
                _text_rect.setWidth(
                    self.width() - int(self.button_ellipse.width()*2)
                )
                _text_rect.setLeft(int(self.button_ellipse.width()))
                
>>>>>>> 93beaa44
                painter.drawText(
                    _text_rect,
                    QtCore.Qt.TextFlag.TextShowMnemonic
                    | QtCore.Qt.AlignmentFlag.AlignCenter,
                    str(self.text()),
                )
            else:
                _text_rect.setLeft(_start_text_position + margin)
<<<<<<< HEAD
                _text_rect.setWidth(self.width() - int(self.button_ellipse.width()))
=======
                _text_rect.setWidth(
                    self.width() - int(self.button_ellipse.width())
                )
>>>>>>> 93beaa44

                painter.drawText(
                    _text_rect,
                    QtCore.Qt.TextFlag.TextShowMnemonic
                    | QtCore.Qt.AlignmentFlag.AlignLeft
                    | QtCore.Qt.AlignmentFlag.AlignVCenter,
                    str(self.text()),
<<<<<<< HEAD
                )

=======
            )
                
>>>>>>> 93beaa44
            painter.setPen(QtCore.Qt.PenStyle.NoPen)

        if self._show_notification:
            dot_diameter = self.height() * 0.4
            dot_x = self.width() - dot_diameter
            notification_color = QtGui.QColor(*ButtonColors.NOTIFICATION_DOT.value)
            painter.setBrush(notification_color)
            painter.setPen(QtCore.Qt.PenStyle.NoPen)
            dot_rect = QtCore.QRectF(dot_x, 0, dot_diameter, dot_diameter)
            painter.drawEllipse(dot_rect)

        painter.end()

    def setProperty(self, name: str, value: typing.Any):
        if name == "icon_pixmap":
            self.icon_pixmap = value
        elif name == "name":
            self._name = name
        elif name == "text_color":
            self.text_color = QtGui.QColor(value)
            self.update()

    def handleTouchBegin(self, e: QtCore.QEvent): ...
    def handleTouchUpdate(self, e: QtCore.QEvent): ...
    def handleTouchEnd(self, e: QtCore.QEvent): ...
    def handleTouchCancel(self, e: QtCore.QEvent): ...
<<<<<<< HEAD
    def setAutoDefault(self, bool): ...
    def setFlat(self, bool): ...
=======
    def setAutoDefault(self,bool):...
    def setFlat(self,bool):...
>>>>>>> 93beaa44

    def event(self, e: QtCore.QEvent) -> bool:
        if e.type() == QtCore.QEvent.Type.TouchBegin:
            self.handleTouchBegin(e)
            return False
        elif e.type() == QtCore.QEvent.Type.TouchUpdate:
            self.handleTouchUpdate(e)
            return False
        elif e.type() == QtCore.QEvent.Type.TouchEnd:
            self.handleTouchEnd(e)
            return False
        elif e.type() == QtCore.QEvent.Type.TouchCancel:
            self.handleTouchCancel(e)
            return False
        return super().event(e)<|MERGE_RESOLUTION|>--- conflicted
+++ resolved
@@ -88,15 +88,9 @@
 
         if _style is None or _rect is None:
             return
-<<<<<<< HEAD
+
+
         margin = _style.pixelMetric(_style.PixelMetric.PM_ButtonMargin, opt, self)
-
-        margin = _style.pixelMetric(_style.PixelMetric.PM_ButtonMargin, opt, self)
-
-=======
-
-       
->>>>>>> 93beaa44
         # Determine background and text colors based on state
         if not self.isEnabled():
             bg_color_tuple = ButtonColors.DISABLED_BG.value
@@ -166,15 +160,7 @@
             tinted_icon_pixmap = QtGui.QPixmap(_icon_scaled.size())
             tinted_icon_pixmap.fill(QtCore.Qt.GlobalColor.transparent)
 
-<<<<<<< HEAD
             margin = _style.pixelMetric(_style.PixelMetric.PM_ButtonMargin, opt, self)
-=======
-            margin = _style.pixelMetric(
-            _style.PixelMetric.PM_ButtonMargin, opt, self
-            )
-
-            if not self.isEnabled():
->>>>>>> 93beaa44
 
             if not self.isEnabled():
                 tinted_icon_pixmap = QtGui.QPixmap(_icon_scaled.size())
@@ -210,7 +196,7 @@
             self.text_width = font_metrics.horizontalAdvance(self._text)
             self.label_width = self.contentsRect().width()
 
-<<<<<<< HEAD
+
             margin = _style.pixelMetric(_style.PixelMetric.PM_ButtonMargin, opt, self)
 
             _start_text_position = int(self.button_ellipse.width())
@@ -223,33 +209,12 @@
 
             _text_rect.setWidth(self.width() - int(self.button_ellipse.width()))
             _text_rect.setLeft(int(self.button_ellipse.width()))
-=======
-            margin = _style.pixelMetric(
-            _style.PixelMetric.PM_ButtonMargin, opt, self
-            )
-            
-            _start_text_position = int(self.button_ellipse.width())
-            _text_rect = _rect
-            _text_rect2 = _rect
-            _text_rect2.setWidth(
-                    self.width() - int(self.button_ellipse.width())
-                )
-            _text_rect2.setLeft(int(self.button_ellipse.width()))
-
->>>>>>> 93beaa44
             _pen = painter.pen()
             _pen.setStyle(QtCore.Qt.PenStyle.SolidLine)
             _pen.setWidth(1)
             _pen.setColor(current_text_color)
             painter.setPen(_pen)
 
-<<<<<<< HEAD
-            if self.text_width < _text_rect2.width():
-                _text_rect.setWidth(self.width() - int(self.button_ellipse.width() * 2))
-                _text_rect.setLeft(int(self.button_ellipse.width()))
-
-=======
-            
 
             if self.text_width < _text_rect2.width():
                 _text_rect.setWidth(
@@ -257,7 +222,6 @@
                 )
                 _text_rect.setLeft(int(self.button_ellipse.width()))
                 
->>>>>>> 93beaa44
                 painter.drawText(
                     _text_rect,
                     QtCore.Qt.TextFlag.TextShowMnemonic
@@ -266,13 +230,8 @@
                 )
             else:
                 _text_rect.setLeft(_start_text_position + margin)
-<<<<<<< HEAD
+
                 _text_rect.setWidth(self.width() - int(self.button_ellipse.width()))
-=======
-                _text_rect.setWidth(
-                    self.width() - int(self.button_ellipse.width())
-                )
->>>>>>> 93beaa44
 
                 painter.drawText(
                     _text_rect,
@@ -280,13 +239,7 @@
                     | QtCore.Qt.AlignmentFlag.AlignLeft
                     | QtCore.Qt.AlignmentFlag.AlignVCenter,
                     str(self.text()),
-<<<<<<< HEAD
-                )
-
-=======
-            )
-                
->>>>>>> 93beaa44
+                )
             painter.setPen(QtCore.Qt.PenStyle.NoPen)
 
         if self._show_notification:
@@ -313,13 +266,8 @@
     def handleTouchUpdate(self, e: QtCore.QEvent): ...
     def handleTouchEnd(self, e: QtCore.QEvent): ...
     def handleTouchCancel(self, e: QtCore.QEvent): ...
-<<<<<<< HEAD
     def setAutoDefault(self, bool): ...
     def setFlat(self, bool): ...
-=======
-    def setAutoDefault(self,bool):...
-    def setFlat(self,bool):...
->>>>>>> 93beaa44
 
     def event(self, e: QtCore.QEvent) -> bool:
         if e.type() == QtCore.QEvent.Type.TouchBegin:
