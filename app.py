--- conflicted
+++ resolved
@@ -494,7 +494,6 @@
     def extruder_temperature_change(
         self, extruder_name: str, field: str, new_value: float
     ) -> None:
-<<<<<<< HEAD
         if extruder_name == "extruder":
             if field == "temperature":
                 # _last_text = self.ui.nozzle_1_temp.text()
@@ -517,22 +516,6 @@
                 # TODO: Replace with a new label to update the target temperature
                 self.ui.target_temp_4.setText(f"{new_value:.1f}")
                 pass
-=======
-        # if self.printer.extruder_number >= 2: 
-        #     _qlabel_objects: typing.List = self.findChildren(QLabel, options= QtCore.Qt.FindChildOption.FindChildrenRecursively)
-            
-            # print(_qlabel_objects)
-        if field == "temperature":
-            # _last_text = self.ui.nozzle_1_temp.text()
-            # if not -1 < int(_last_text) - int(new_value)  < 1:
-            # self.ui.nozzle_1_temp.setText(f"{str(new_value)} / 0 °C")
-            self.ui.actual_temp.setText(f"{new_value:.1f}")
-
-        elif field == "target":
-            # TODO: Replace with a new label to update the target temperature
-            self.ui.target_temp.setText(f"{new_value:.1f}")
-            pass
->>>>>>> e36b7328
 
     @pyqtSlot(str, str, float, name="heater_bed_update")
     def heater_bed_temperature_change(
