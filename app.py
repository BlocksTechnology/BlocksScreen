from collections import deque
from functools import partial
import sys
from PyQt6.QtCore import QEvent, pyqtSignal, pyqtSlot, QObject, QCoreApplication
from PyQt6.QtWidgets import QApplication, QMainWindow, QSplashScreen
from PyQt6.QtGui import QDragLeaveEvent, QPixmap

# * System imports
from scripts import events
from scripts.moonrakerComm import MoonWebSocket
from scripts.moonrest import MoonRest
from scripts.events import *
from scripts.bo_includes.bo_machine import MachineControl
from scripts.bo_includes.bo_files import *
from scripts.bo_includes.bo_printer import *

# * Panels
from panels.connectionWindow import ConnectionWindow
from panels.printTab import PrintTab
<<<<<<< HEAD
from panels.controlTab import ControlTab
=======
from panels.filamentTab import FilamentTab
from panels.controlTab import ControlTab
from panels.utilitiesTab import UtilitiesTab
from panels.connectionWindow import ConnectionWindow
>>>>>>> 8fd5e5a4

# * Resources
from resources.background_resources_rc import *
from resources.button_resources_rc import *
from resources.main_menu_resources_rc import *
from resources.system_resources_rc import *

# * UI
from qt_ui.Blocks_Screen_Lemos_ui import Ui_MainWindow


import logging

# My Logger object
# logging.basicConfig(
#     format="'%(asctime)s - %(name)s - %(threadName)s - %(levelname)s - %(message)s",
#     filename=r"E:\gitHub\Blocks_Screen\logFile1.log",
#     encoding="utf-8",
#     level=logging.DEBUG,
# )
_logger = logging.getLogger(__name__)
"""
    QSplashScreen
    Functions ->
        finish()
        message()
        pixmap()
        setPixmap()
        
    Virtual Functions ->
        drawContents()
        
    Slots ->
    
        clearMessage()
        showMessage()

    More Info on ->
        https://doc.qt.io/qtforpython-6/PySide6/QtWidgets/QSplashScreen.html#qsplashscreen
    
"""


class MainWindow(QMainWindow):
    # @ Signals
    app_initialize = pyqtSignal(name="app-start-websocket-connection")
    printer_state_signal = pyqtSignal(str, name="printer_state")
    printer_object_list_received_signal = pyqtSignal(list, name="object_list_received")
    printer_object_report_signal = pyqtSignal(list, name="object_report_received")

    def __init__(self, *args, **kwargs):
        super(MainWindow, self).__init__(*args, **kwargs)
        self.ui = Ui_MainWindow()
        self.ui.setupUi(self)

        self.objects_subscriptions: dict = {}
        self._moonRest = MoonRest()
        self.ws = MoonWebSocket(self)
        self.mc = MachineControl(self)
        # @ Force main panel to be displayed on startup
        self.ui.mainTabWidget.setCurrentIndex(0)
        # @ Install event filter

        # @ Structures
        self.file_data = Files(parent=self, ws=self.ws)
<<<<<<< HEAD
        # self.installEventFilter(self.file_data)
        self.printer = Printer(parent=self, ws=self.ws)
        # @ Panels
        self.start_window = ConnectionWindow(self, self.ws)
        self.installEventFilter(self.start_window)
        
        self.printPanel = PrintTab(
            self.ui.printTab, self.file_data, self.ws, self.printer
        )
        self.controlPanel = ControlTab(self.ui.controlTab, self.ws, self.printer)
        # @ Signal/Slot connections
=======
        self.installEventFilter(self.file_data)
        self.index_stack = deque(maxlen=4)
        
        # @ Panels
        self.start_window = ConnectionWindow(self, self.ws)
        self.printPanel = PrintTab(self.ui.printTab, self.file_data, self.ws)
        self.filamentPanel = FilamentTab(self.ui.filamentTab)
        self.controlPanel = ControlTab(self.ui.controlTab)
        self.utilitiesPanel = UtilitiesTab(self.ui.utilitiesTab)
        self.ui.mainTabWidget.setCurrentIndex(0) # Make it so Print panel is the first to be displayed
    
        # @ Slot connections
>>>>>>> 8fd5e5a4
        self.app_initialize.connect(slot=self.start_websocket_connection)

        self.ws.connecting_signal.connect(slot=self.start_window.websocket_connecting)
        self.ws.connected_signal.connect(
            slot=self.start_window.websocket_connection_achieved
        )
        self.ws.connection_lost.connect(
            slot=self.start_window.websocket_connection_lost
        )
<<<<<<< HEAD
=======
        self.printPanel.request_back_button_pressed.connect(slot=self.global_back_button_pressed)
        self.printPanel.request_change_page.connect(slot=self.global_change_page)
        self.filamentPanel.request_back_button_pressed.connect(slot=self.global_back_button_pressed)
        self.filamentPanel.request_change_page.connect(slot=self.global_change_page)
        self.controlPanel.request_back_button_pressed.connect(slot=self.global_back_button_pressed)
        self.controlPanel.request_change_page.connect(slot=self.global_change_page) 
        self.utilitiesPanel.request_back_button_pressed.connect(slot=self.global_back_button_pressed)
        self.utilitiesPanel.request_change_page.connect(slot=self.global_change_page)
        # All the buttons on the top bar that send the user to the Temperature page
        self.ui.nozzle_1_temp.clicked.connect(partial(self.global_change_page, 2, 4))
        self.ui.nozzle_2_temp.clicked.connect(partial(self.global_change_page, 2, 4))
        self.ui.hot_bed_temp.clicked.connect(partial(self.global_change_page, 2, 4))
        self.ui.chamber_temp.clicked.connect(partial(self.global_change_page, 2, 4))
        # # All the buttons on the top bar that send the user to the Load page
        self.ui.filament_type_1.clicked.connect(partial(self.global_change_page, 1, 1))
        self.ui.filament_type_2.clicked.connect(partial(self.global_change_page, 1, 1))

>>>>>>> 8fd5e5a4
        ##* Also connect to files list when connection is achieved to imidiatly get the files
        self.ws.connected_signal.connect(slot=self.file_data.request_file_list.emit)
        self.start_window.retry_connection_clicked.connect(slot=self.ws.retry)

        self.start_window.restart_klipper_clicked.connect(
            slot=self.mc.restart_klipper_service
        )
        self.start_window.reboot_clicked.connect(slot=self.mc.machine_restart)
        
        # If the user changes tab, the indexes of all stacked widgets reset
        self.ui.mainTabWidget.currentChanged.connect(slot=self.reset_tab_indexes)

    # Used to garantee all tabs reset to their first page once the user leaves the tab
    def reset_tab_indexes(self):
        self.printPanel.setCurrentIndex(0)
        self.filamentPanel.setCurrentIndex(0)
        self.controlPanel.setCurrentIndex(0)
        self.utilitiesPanel.setCurrentIndex(0)
    
    # Helper function to get the index of the current page in the current tab  
    def current_panel_index(self):
        match self.ui.mainTabWidget.currentIndex():
            case 0:
                return self.printPanel.currentIndex()
            case 1:
                return self.filamentPanel.currentIndex()
            case 2:
                return self.controlPanel.currentIndex()
            case 3:
                return self.utilitiesPanel.currentIndex()

    # Helper function to set the index of the current page in the current tab  
    def set_current_panel_index(self, panel_index):
        match self.ui.mainTabWidget.currentIndex():
            case 0:
                self.printPanel.setCurrentIndex(panel_index)
            case 1:
                self.filamentPanel.setCurrentIndex(panel_index)
            case 2:
                self.controlPanel.setCurrentIndex(panel_index)
            case 3:
                self.utilitiesPanel.setCurrentIndex(panel_index)

    @pyqtSlot(int, int, name="request_change_page")
    def global_change_page(self, tab_index, panel_index):
        current_page = [self.ui.mainTabWidget.currentIndex(), self.current_panel_index()]
        requested_page = [tab_index, panel_index]
        
        # Return if user is already on the requested page
        if (requested_page == current_page):
            return
        
        # Add to the stack of indexes the indexes of current tab and page in tab to later be able to come back to them
        self.index_stack.append(current_page)
        # Go to the requested tab and page
        self.ui.mainTabWidget.setCurrentIndex(tab_index)
        self.set_current_panel_index(panel_index)
        # print("Requesting Tab ", tab_index, " and page index: ", panel_index)   
                
    @pyqtSlot(name="request_back_button_pressed")
    def global_back_button_pressed(self):
        # Just a safety measure to avoid accessing an inexistant position of the index_stack
        if (not len(self.index_stack)):
            return
        # From the last position of the stack use the first value of its tuple, tab index
        self.ui.mainTabWidget.setCurrentIndex(self.index_stack[-1][0])                 
        self.set_current_panel_index(self.index_stack[-1][1])  # From the same position, use the tab and stacked widget page indexes
        #print(self.index_stack)                                                         
        self.index_stack.pop() # Remove the last position.

        self.printer_object_report_signal.connect(self.printer.report_received)
        self.printer_object_list_received_signal.connect(
            self.printer.object_list_received
        )

        self.printer.extruder_update_signal.connect(self.extruder_temperature_change)
        self.printer.heater_bed_update_signal.connect(
            self.heater_bed_temperature_change
        )
        # self.printer.idle_timeout_update_signal.connect(self.idle_timeout_update)

    @pyqtSlot(name="start_websocket_connection")
    def start_websocket_connection(self):
        self.ws.start()
        self.ws.try_connection()

    def event(self, event: QEvent) -> bool:
        if event.type() == WebSocketMessageReceivedEvent.type():
            if isinstance(event, WebSocketMessageReceivedEvent):
                self.messageReceivedEvent(event)
                return True
            return False
        # if event.type() == KlippyReadyEvent.type():
        #     print("Received event ready type ")
        return super().event(event)

    def messageReceivedEvent(self, event: WebSocketMessageReceivedEvent):
        _response: dict = event.packet
        _method = event.method
        _params = event.params if event.params is not None else None

        if "server.file" in _method:
            file_data_event = ReceivedFileDataEvent(_response, _method, _params)
            try:
                QApplication.sendEvent(self.file_data, file_data_event)
            except Exception as e:
                _logger.error(
                    f"Error emitting event for file related information received from websocket"
                )
        elif "machine" in _method:
            # * Handle machine related stuff
            pass
        elif "printer.print" in _method:
            if "start" in _method and "ok" in _response:
                self.printer_state_signal.emit("printing")
            elif "pause" in _method and "ok" in _response:
                self.printer_state_signal.emit("paused")
            elif "resume" in _method and "ok" in _response:
                self.printer_state_signal.emit("printing")
            elif "cancel" in _method and "ok" in _response:
                self.printer_state_signal.emit("canceled")

        elif "printer.objects" in _method:
            if "list" in _method:
                _object_list: list = _response["objects"]
                self.printer_object_list_received_signal[list].emit(_object_list)

            if "subscribe" in _method:
                _objects_response_list = [_response["status"], _response["eventtime"]]
                self.printer_object_report_signal[list].emit(_objects_response_list)

        elif "notify_klippy" in _method:
            _split = _method.split("_")
            if len(_split) > 2:
                _state_upper = _split[2].upper()
                _state_call = f"{_state_upper}{_split[2][1:]}"
                _logger.debug(
                    f"Notify_klippy {_state_call} Received from object subscription."
                )
                if hasattr(events, f"Klippy{_state_call}Event"):
                    _klippy_event_callback = getattr(
                        events, f"Klippy{_state_call}Event"
                    )
                    if callable(_klippy_event_callback):
                        try:
                            event = _klippy_event_callback(
                                data=f"Moonraker reported klippy is {_state_call}"
                            )
                            QApplication.instance().sendEvent(self, event)
                        except Exception as e:
                            _logger.debug(
                                f"Unable to send internal klippy {_state_call} notification: {e}"
                            )
        elif "notify_filelist_changed" in _method:
            self.file_data.request_file_list.emit()

        elif "notify_update_response" in _method:
            # * Handle update manager message about updates
            pass
        elif "notify_service_state_changed" in _method:
            # * Handle service changes like klipper service just started or any other than moonraker
            # watch for klipper service and moonraker service in here and any other service that
            # we might need for controling our software.
            # Îf any of them fails make the app respond to it

            pass
        elif "notify_gcode_response" in _method:
            # * Handle klipper gcode responses.
            # When the printer stop ptinting and there is a need to restart the firmware or restart klipper i
            # get a message here, can be messages such as mcu lost ocnnection or thermocouple reader fault
            # Or MCU shutdown or anything like that
            # Can even receive a klipper shudown message here
            # THese are all messages that require for the connection panel to show up
            # Because i'll always need to restart klipper and other functionalities are disabled except the wifi shit
            # This field will receive alot of print updates, such as "Must home axis first"
            pass
        elif "notify_history_changed" in _method:
            # * Handle received notification when a file stop printing for whatever reason
            # This is where i receive notifications about the current print progress, such as canceled
            pass
        elif "notify_status_update" in _method:
            # * Handle object subscriptions messages
            _object_report = _response["params"]
            self.printer_object_report_signal[list].emit(_object_report)

    @pyqtSlot(str, str, float, name="extruder_update")
    def extruder_temperature_change(
        self, extruder_name: str, field: str, new_value: float
    ):
        if field == "temperature":
            # _last_text = self.ui.nozzle_1_temp.text()
            # if not -1 < int(_last_text) - int(new_value)  < 1:
            # self.ui.nozzle_1_temp.setText(f"{str(new_value)} / 0 °C")
            self.ui.nozzle_1_temp.setText(f"{str(new_value)}")

        elif field == "target":
            # TODO: Replace with a new label to update the target temperature
            pass

    @pyqtSlot(str, str, float, name="heater_bed_update")
    def heater_bed_temperature_change(self, name: str, field: str, new_value: float):
        self.ui.hot_bed_temp.setText(str(new_value))


if __name__ == "__main__":

    app = QApplication([])
    pixmap = QPixmap("Blocks_Screen/media/logoblocks.png")
    splash = QSplashScreen(pixmap)
    # splash.setGeometry(main_window)
    splash.showNormal()
    splash.showMessage("Loading")

    # @ Someone said that .processEvents sometimes crashes the system
    app.processEvents()

    # There is another way i can do this, by passing the .ui file to .py and then use that .py file in my app.
    # I can do this with the command pyuic6 -o <pythonfile>.py -x <uifile>.ui
    # Then i get a .py file from the .ui file
    main_window = MainWindow()
    main_window.show()
    main_window.app_initialize.emit()
    splash.finish(main_window)
    sys.exit(app.exec())<|MERGE_RESOLUTION|>--- conflicted
+++ resolved
@@ -1,7 +1,7 @@
 from collections import deque
 from functools import partial
 import sys
-from PyQt6.QtCore import QEvent, pyqtSignal, pyqtSlot, QObject, QCoreApplication
+from PyQt6.QtCore import QEvent, pyqtSignal, pyqtSlot, QObject
 from PyQt6.QtWidgets import QApplication, QMainWindow, QSplashScreen
 from PyQt6.QtGui import QDragLeaveEvent, QPixmap
 
@@ -17,14 +17,9 @@
 # * Panels
 from panels.connectionWindow import ConnectionWindow
 from panels.printTab import PrintTab
-<<<<<<< HEAD
-from panels.controlTab import ControlTab
-=======
 from panels.filamentTab import FilamentTab
 from panels.controlTab import ControlTab
 from panels.utilitiesTab import UtilitiesTab
-from panels.connectionWindow import ConnectionWindow
->>>>>>> 8fd5e5a4
 
 # * Resources
 from resources.background_resources_rc import *
@@ -90,32 +85,16 @@
 
         # @ Structures
         self.file_data = Files(parent=self, ws=self.ws)
-<<<<<<< HEAD
-        # self.installEventFilter(self.file_data)
-        self.printer = Printer(parent=self, ws=self.ws)
+        self.index_stack = deque(maxlen=4)        
+        self.printer = Printer(parent=self,ws= self.ws)
         # @ Panels
         self.start_window = ConnectionWindow(self, self.ws)
         self.installEventFilter(self.start_window)
-        
-        self.printPanel = PrintTab(
-            self.ui.printTab, self.file_data, self.ws, self.printer
-        )
-        self.controlPanel = ControlTab(self.ui.controlTab, self.ws, self.printer)
-        # @ Signal/Slot connections
-=======
-        self.installEventFilter(self.file_data)
-        self.index_stack = deque(maxlen=4)
-        
-        # @ Panels
-        self.start_window = ConnectionWindow(self, self.ws)
-        self.printPanel = PrintTab(self.ui.printTab, self.file_data, self.ws)
+        self.printPanel = PrintTab(self.ui.printTab, self.file_data, self.ws, self.printer)
         self.filamentPanel = FilamentTab(self.ui.filamentTab)
-        self.controlPanel = ControlTab(self.ui.controlTab)
+        self.controlPanel= ControlTab(self.ui.controlTab, self.ws, self.printer)
         self.utilitiesPanel = UtilitiesTab(self.ui.utilitiesTab)
-        self.ui.mainTabWidget.setCurrentIndex(0) # Make it so Print panel is the first to be displayed
-    
         # @ Slot connections
->>>>>>> 8fd5e5a4
         self.app_initialize.connect(slot=self.start_websocket_connection)
 
         self.ws.connecting_signal.connect(slot=self.start_window.websocket_connecting)
@@ -125,8 +104,6 @@
         self.ws.connection_lost.connect(
             slot=self.start_window.websocket_connection_lost
         )
-<<<<<<< HEAD
-=======
         self.printPanel.request_back_button_pressed.connect(slot=self.global_back_button_pressed)
         self.printPanel.request_change_page.connect(slot=self.global_change_page)
         self.filamentPanel.request_back_button_pressed.connect(slot=self.global_back_button_pressed)
@@ -143,8 +120,6 @@
         # # All the buttons on the top bar that send the user to the Load page
         self.ui.filament_type_1.clicked.connect(partial(self.global_change_page, 1, 1))
         self.ui.filament_type_2.clicked.connect(partial(self.global_change_page, 1, 1))
-
->>>>>>> 8fd5e5a4
         ##* Also connect to files list when connection is achieved to imidiatly get the files
         self.ws.connected_signal.connect(slot=self.file_data.request_file_list.emit)
         self.start_window.retry_connection_clicked.connect(slot=self.ws.retry)
@@ -156,6 +131,15 @@
         
         # If the user changes tab, the indexes of all stacked widgets reset
         self.ui.mainTabWidget.currentChanged.connect(slot=self.reset_tab_indexes)
+        self.printer_object_report_signal.connect(self.printer.report_received)
+        self.printer_object_list_received_signal.connect(
+            self.printer.object_list_received
+        )
+
+        self.printer.extruder_update_signal.connect(self.extruder_temperature_change)
+        self.printer.heater_bed_update_signal.connect(
+            self.heater_bed_temperature_change
+        )
 
     # Used to garantee all tabs reset to their first page once the user leaves the tab
     def reset_tab_indexes(self):
@@ -330,6 +314,7 @@
             _object_report = _response["params"]
             self.printer_object_report_signal[list].emit(_object_report)
 
+
     @pyqtSlot(str, str, float, name="extruder_update")
     def extruder_temperature_change(
         self, extruder_name: str, field: str, new_value: float
