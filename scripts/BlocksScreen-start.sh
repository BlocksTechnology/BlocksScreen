--- conflicted
+++ resolved
@@ -3,17 +3,6 @@
 # BlocksScreen start script
 #
 # Copyright (C) 2025 Hugo Costa <h.costa@blockstec.com>
-<<<<<<< HEAD
-#
-# Based on the work :
-# https://github.com/KlipperScreen/KlipperScreen/blob/master/scripts/KlipperScreen-start.sh
-# Copyright (C) KlipperScreen contributors
-#
-# Modified from the work referenced above
-#
-# This file is distributed under the terms of the GNU General Public License v3.
-# See https://www.gnu.org/licenses/gpl-3.0.html for details.
-=======
 #
 # Based on the work :
 # https://github.com/KlipperScreen/KlipperScreen/blob/master/scripts/KlipperScreen-start.sh
@@ -36,7 +25,6 @@
 # 
 # SPDX-License-Identifier: AGPL-3.0-or-later
 
->>>>>>> 83b8e281
 
 XDG_RUNTIME_DIR=/run/user/$(id -u)
 export XDG_RUNTIME_DIR
