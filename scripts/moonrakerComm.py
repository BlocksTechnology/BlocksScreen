--- conflicted
+++ resolved
@@ -163,13 +163,8 @@
         except Exception as e:
             _logger.debug("Unable to get oneshot token")
             return False
-<<<<<<< HEAD
+
         #_url = f"ws://localhost:7125/websocket?token={_oneshot_token}"
-        #_url = f"ws://192.168.1.202:7125/websocket?token={_oneshot_token}"
-=======
-            # f"ws://localhost:7125/websocket?token={_oneshot_token}",
-        # _url = f"ws://192.168.1.202:7125/websocket?token={_oneshot_token}"
->>>>>>> e36b7328
         _url = f"ws://192.168.1.134:7125/websocket?token={_oneshot_token}"
         self.ws = websocket.WebSocketApp(
             _url,
